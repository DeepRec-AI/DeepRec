#  Copyright 2016 The TensorFlow Authors. All Rights Reserved.
#
#  Licensed under the Apache License, Version 2.0 (the "License");
#  you may not use this file except in compliance with the License.
#  You may obtain a copy of the License at
#
#   http://www.apache.org/licenses/LICENSE-2.0
#
#  Unless required by applicable law or agreed to in writing, software
#  distributed under the License is distributed on an "AS IS" BASIS,
#  WITHOUT WARRANTIES OR CONDITIONS OF ANY KIND, either express or implied.
#  See the License for the specific language governing permissions and
#  limitations under the License.
"""Model training for Iris data set using Validation Monitor."""

from __future__ import absolute_import
from __future__ import division
from __future__ import print_function

import os

import numpy as np
import tensorflow as tf
from tensorflow.contrib.learn.python.learn.metric_spec import MetricSpec

tf.logging.set_verbosity(tf.logging.INFO)

# Data sets
IRIS_TRAINING = os.path.join(os.path.dirname(__file__), "iris_training.csv")
IRIS_TEST = os.path.join(os.path.dirname(__file__), "iris_test.csv")


def main(unused_argv):
  # Load datasets.
  training_set = tf.contrib.learn.datasets.base.load_csv_with_header(
      filename=IRIS_TRAINING, target_dtype=np.int, features_dtype=np.float)
  test_set = tf.contrib.learn.datasets.base.load_csv_with_header(
      filename=IRIS_TEST, target_dtype=np.int, features_dtype=np.float)

  validation_metrics = {
      "accuracy":
          tf.contrib.learn.metric_spec.MetricSpec(
              metric_fn=tf.contrib.metrics.streaming_accuracy,
              prediction_key=tf.contrib.learn.prediction_key.PredictionKey.
              CLASSES),
      "precision":
          tf.contrib.learn.metric_spec.MetricSpec(
              metric_fn=tf.contrib.metrics.streaming_precision,
              prediction_key=tf.contrib.learn.prediction_key.PredictionKey.
              CLASSES),
      "recall":
          tf.contrib.learn.metric_spec.MetricSpec(
              metric_fn=tf.contrib.metrics.streaming_recall,
              prediction_key=tf.contrib.learn.prediction_key.PredictionKey.
              CLASSES)
  }
  validation_monitor = tf.contrib.learn.monitors.ValidationMonitor(
      test_set.data,
      test_set.target,
      every_n_steps=50,
      metrics=validation_metrics,
      early_stopping_metric="loss",
      early_stopping_metric_minimize=True,
      early_stopping_rounds=200)

  # Specify that all features have real-value data
  feature_columns = [tf.contrib.layers.real_valued_column("", dimension=4)]

<<<<<<< HEAD
validation_metrics = {
    "accuracy": MetricSpec(
                        metric_fn=tf.contrib.metrics.streaming_accuracy,
                        prediction_key="classes"),
    "recall": MetricSpec(
                        metric_fn=tf.contrib.metrics.streaming_recall,
                        prediction_key="classes"),
    "precision": MetricSpec(
                        metric_fn=tf.contrib.metrics.streaming_precision,
                        prediction_key="classes")
                      }
validation_monitor = tf.contrib.learn.monitors.ValidationMonitor(
    test_set.data,
    test_set.target,
    every_n_steps=50,
    metrics=validation_metrics,
    early_stopping_metric="loss",
    early_stopping_metric_minimize=True,
    early_stopping_rounds=200)
=======
  # Build 3 layer DNN with 10, 20, 10 units respectively.
  classifier = tf.contrib.learn.DNNClassifier(
      feature_columns=feature_columns,
      hidden_units=[10, 20, 10],
      n_classes=3,
      model_dir="/tmp/iris_model",
      config=tf.contrib.learn.RunConfig(save_checkpoints_secs=1))
>>>>>>> d4f0c52f

  # Fit model.
  classifier.fit(x=training_set.data,
                 y=training_set.target,
                 steps=2000,
                 monitors=[validation_monitor])

  # Evaluate accuracy.
  accuracy_score = classifier.evaluate(
      x=test_set.data, y=test_set.target)["accuracy"]
  print("Accuracy: {0:f}".format(accuracy_score))

  # Classify two new flower samples.
  new_samples = np.array(
      [[6.4, 3.2, 4.5, 1.5], [5.8, 3.1, 5.0, 1.7]], dtype=float)
  y = list(classifier.predict(new_samples))
  print("Predictions: {}".format(str(y)))


if __name__ == "__main__":
  tf.app.run()<|MERGE_RESOLUTION|>--- conflicted
+++ resolved
@@ -66,27 +66,26 @@
   # Specify that all features have real-value data
   feature_columns = [tf.contrib.layers.real_valued_column("", dimension=4)]
 
-<<<<<<< HEAD
-validation_metrics = {
-    "accuracy": MetricSpec(
-                        metric_fn=tf.contrib.metrics.streaming_accuracy,
-                        prediction_key="classes"),
-    "recall": MetricSpec(
-                        metric_fn=tf.contrib.metrics.streaming_recall,
-                        prediction_key="classes"),
-    "precision": MetricSpec(
-                        metric_fn=tf.contrib.metrics.streaming_precision,
-                        prediction_key="classes")
-                      }
-validation_monitor = tf.contrib.learn.monitors.ValidationMonitor(
-    test_set.data,
-    test_set.target,
-    every_n_steps=50,
-    metrics=validation_metrics,
-    early_stopping_metric="loss",
-    early_stopping_metric_minimize=True,
-    early_stopping_rounds=200)
-=======
+  validation_metrics = {
+      "accuracy": MetricSpec(
+                          metric_fn=tf.contrib.metrics.streaming_accuracy,
+                          prediction_key="classes"),
+      "recall": MetricSpec(
+                          metric_fn=tf.contrib.metrics.streaming_recall,
+                          prediction_key="classes"),
+      "precision": MetricSpec(
+                          metric_fn=tf.contrib.metrics.streaming_precision,
+                          prediction_key="classes")
+                        }
+  validation_monitor = tf.contrib.learn.monitors.ValidationMonitor(
+      test_set.data,
+      test_set.target,
+      every_n_steps=50,
+      metrics=validation_metrics,
+      early_stopping_metric="loss",
+      early_stopping_metric_minimize=True,
+      early_stopping_rounds=200)
+
   # Build 3 layer DNN with 10, 20, 10 units respectively.
   classifier = tf.contrib.learn.DNNClassifier(
       feature_columns=feature_columns,
@@ -94,7 +93,6 @@
       n_classes=3,
       model_dir="/tmp/iris_model",
       config=tf.contrib.learn.RunConfig(save_checkpoints_secs=1))
->>>>>>> d4f0c52f
 
   # Fit model.
   classifier.fit(x=training_set.data,
