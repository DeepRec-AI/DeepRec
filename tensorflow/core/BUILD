--- conflicted
+++ resolved
@@ -1171,12 +1171,9 @@
         "feature_column_ops",
         "function_ops",
         "functional_ops",
-<<<<<<< HEAD
         "fused_embedding_ops",
-=======
         "hash_ops",
         "hash_training_ops",
->>>>>>> 341e37a1
         "fuserecv_ops",
         "image_ops",
         "io_ops",
