--- conflicted
+++ resolved
@@ -8,6 +8,247 @@
 using shape_inference::DimensionHandle;
 using shape_inference::InferenceContext;
 using shape_inference::ShapeHandle;
+
+REGISTER_OP("FusedEmbeddingSparsePreLookUp")
+    .Attr("num_partitions: int >= 1 = 1")
+    .Attr("partition_axis: int >= 0 = 0")  // for now only support = 0,
+                                           // will consider support = 1
+                                           // if necessary
+    .Attr("fill_empty_row: bool = false")
+    .Attr("prune_invalid_id: bool = false")
+    .Attr("default_id: int = -1")
+    .Attr("partition_strategy: {'div','mod'} = 'div'")
+    .Input("partition_shapes: num_partitions * int64")
+    .Input("sp_values: int64")
+    .Input("sp_indices: int64")
+    .Input("sp_dense_shape: int64")
+    .Output("partitioned_values: num_partitions * int64")
+    .Output("partitioned_indices: num_partitions * int64")
+    .Output("row_empty_and_invalid_flags: int32")
+    .SetShapeFn([](InferenceContext* ctx) {
+      int num_partitions;
+      TF_RETURN_IF_ERROR(ctx->GetAttr("num_partitions", &num_partitions));
+      int partition_axis;
+      TF_RETURN_IF_ERROR(ctx->GetAttr("partition_axis", &partition_axis));
+
+      ShapeHandle unused;
+      // sp_values
+      TF_RETURN_IF_ERROR(ctx->WithRank(ctx->input(num_partitions), 1, &unused));
+      // sp_indices
+      TF_RETURN_IF_ERROR(
+          ctx->WithRank(ctx->input(num_partitions + 1), 2, &unused));
+      DimensionHandle unused_dim;
+      TF_RETURN_IF_ERROR(ctx->WithValue(ctx->Dim(unused, 1), 2, &unused_dim));
+      // sp_dense_shape
+      TF_RETURN_IF_ERROR(
+          ctx->WithRank(ctx->input(num_partitions + 2), 1, &unused));
+
+      // partition_shapes
+      for (int i = 0; i < num_partitions; i++) {
+        ShapeHandle partition_shape;
+        TF_RETURN_IF_ERROR(ctx->WithRank(ctx->input(i), 1, &partition_shape));
+        TF_RETURN_IF_ERROR(
+            ctx->WithValue(ctx->NumElements(partition_shape), 2, &unused_dim));
+
+        ShapeHandle values_result_shape, indices_result_shape;
+        if (int(partition_axis) == 0) {
+          values_result_shape = ctx->MakeShape({ctx->UnknownDim()});
+          indices_result_shape = ctx->MakeShape({ctx->UnknownDim(), 2});
+        } else {
+          return errors::InvalidArgument("partition_axis > 0 not implemented!");
+        }
+        ctx->set_output(i, values_result_shape);
+        ctx->set_output(i + num_partitions, indices_result_shape);
+      }
+      ctx->set_output(2 * num_partitions, ctx->MakeShape({ctx->UnknownDim()}));
+
+      return Status::OK();
+    });
+//     .Doc(R"doc(
+// A fused embedding op, usually using for partitioned and distriuted embedding
+// variables. FusedEmbeddingSparsePreLookUp, FusedEmbeddingSparsePostLookUp
+// should be used together. This op will first read the partition pattern of
+// embedding variables through partition_shapes, then sort, re-calculate and
+// assign the embedding indices to the corresponding partition. Several Gather
+// ops usually should be appended after this op to gather embedding shards from
+// multiple partitioned embedding variables. This op has no gradient function.
+//     )doc");
+
+REGISTER_OP("FusedEmbeddingSparsePostLookUp")
+    .Attr("T : {float32}")
+    .Attr("num_partitions: int >= 1 = 1")
+    .Attr("default_id: int = -1")
+    .Attr("partition_axis: int >= 0 = 0")  // for now only support = 0,
+                                           // will consider support = 1
+                                           // if necessary
+    .Attr("combiner: {'sqrtn', 'mean', 'sum'}")
+    .Attr("max_norm: float = -1.0")
+    .Input("emb_shards: num_partitions * T")
+    .Input("partitioned_indices: num_partitions * int64")
+    .Input("sp_dense_shape: int64")
+    .Input("row_empty_and_invalid_flags: int32")
+    .Input(
+        "partitioned_values: num_partitions * int64")  // only for backward use.
+                                                       // actually directly port
+                                                       // to python grad op
+                                                       // output
+    .Output("emb_vectors: T")
+    .Output("feature_nums: int32")
+    .SetShapeFn([](InferenceContext* ctx) {
+      int num_partitions;
+      TF_RETURN_IF_ERROR(ctx->GetAttr("num_partitions", &num_partitions));
+
+      ShapeHandle first_emb_shard_shape;
+      TF_RETURN_IF_ERROR(
+          ctx->WithRank(ctx->input(0), 2, &first_emb_shard_shape));
+
+      ShapeHandle unused;
+      for (int i = 0; i < num_partitions; i++) {
+        // emb_shards
+        TF_RETURN_IF_ERROR(ctx->WithRank(ctx->input(i), 2, &unused));
+        // partitioned_indices
+        TF_RETURN_IF_ERROR(
+            ctx->WithRank(ctx->input(i + num_partitions), 2, &unused));
+        DimensionHandle unused_dim;
+        TF_RETURN_IF_ERROR(ctx->WithValue(ctx->Dim(unused, 1), 2, &unused_dim));
+      }
+      // sp_dense_shape
+      TF_RETURN_IF_ERROR(
+          ctx->WithRank(ctx->input(2 * num_partitions), 1, &unused));
+      // row_empty_and_invalid_flags
+      TF_RETURN_IF_ERROR(
+          ctx->WithRank(ctx->input(2 * num_partitions + 1), 1, &unused));
+
+      DimensionHandle emb_vec_size_dim = ctx->Dim(first_emb_shard_shape, 1);
+      ctx->set_output(0, ctx->MakeShape({ctx->UnknownDim(), emb_vec_size_dim}));
+      ctx->set_output(1, ctx->MakeShape({ctx->UnknownDim()}));
+      return Status::OK();
+    });
+
+//     .Doc(R"doc(
+// A fused embedding op, usually using for partitioned and distriuted embedding
+// variables. FusedEmbeddingSparsePreLookUp, FusedEmbeddingSparsePostLookUp
+// should be used together. There should be several Gather ops before this op.
+// The Gather ops gather embedding shards from embedding variable and this op
+// glue them together, then apply combiner and max_morm according to embedding
+// indices.
+//     )doc");
+
+REGISTER_OP("FusedEmbeddingSparsePostLookUpGrad")
+    .Attr("T : {float32}")
+    .Attr("num_partitions: int >= 1 = 1")
+    .Attr("partition_axis: int >= 0 = 0")  // for now only support = 0,
+                                           // will consider support = 1
+                                           // if necessary
+    .Attr("default_id: int = -1")
+    .Attr("combiner: {'sqrtn', 'mean', 'sum'}")
+    .Attr("max_norm: float = -1.0")
+    .Input("top_grad: T")
+    .Input("emb_shards: num_partitions * T")
+    .Input("partitioned_indices: num_partitions * int64")
+    .Input("feature_nums: int32")
+    .Input("row_empty_and_invalid_flags: int32")
+    .Output("grad_shards: num_partitions * T")
+    .SetShapeFn([](InferenceContext* ctx) {
+      int num_partitions;
+      TF_RETURN_IF_ERROR(ctx->GetAttr("num_partitions", &num_partitions));
+
+      ShapeHandle unused;
+      ShapeHandle top_grad_shape;
+
+      // top_grad
+      TF_RETURN_IF_ERROR(ctx->WithRank(ctx->input(0), 2, &top_grad_shape));
+      // emb_shards
+      for (int i = 1; i < num_partitions + 1; i++) {
+        TF_RETURN_IF_ERROR(ctx->WithRank(ctx->input(i), 2, &unused));
+      }
+      // partitioned_indices
+      for (int i = num_partitions + 1; i < 2 * num_partitions + 1; i++) {
+        TF_RETURN_IF_ERROR(ctx->WithRank(ctx->input(i), 2, &unused));
+        DimensionHandle unused_dim;
+        TF_RETURN_IF_ERROR(ctx->WithValue(ctx->Dim(unused, 1), 2, &unused_dim));
+      }
+      // feature_nums
+      TF_RETURN_IF_ERROR(
+          ctx->WithRank(ctx->input(2 * num_partitions + 1), 1, &unused));
+      // row_empty_and_invalid_flags
+      TF_RETURN_IF_ERROR(
+          ctx->WithRank(ctx->input(2 * num_partitions + 2), 1, &unused));
+
+      DimensionHandle emb_vec_size_dim = ctx->Dim(top_grad_shape, 1);
+
+      ShapeHandle output_shape =
+          ctx->MakeShape({ctx->UnknownDim(), emb_vec_size_dim});
+      for (int i = 0; i < num_partitions; i++) {
+        ctx->set_output(i, output_shape);
+      }
+      return Status::OK();
+    });
+
+//     .Doc(R"doc(
+// Calculate gradient of FusedEmbeddingSparsePostLookUp
+//     )doc");
+
+REGISTER_OP("FusedSafeEmbeddingLookupSparseLocal")
+    .Input("weight: T_weight")
+    .Input("id_input: T_id")
+    .Input("dense_shape: T_shape")
+    .Input("indice: T_shape")
+    .Input("weight_input: T_id")
+    .Output("embedded: T")
+    .Attr("combiner: {'sqrtn', 'mean', 'sum'} = 'mean'")
+    .Attr("prune: bool = true")
+    .Attr("max_norm: float = -1.0")
+    .Attr("default_id: int = -1")
+    .Attr("partition_strategy: {'div','mod'} = 'div'")
+    .Attr("T_id: {int64, int32}")
+    .Attr("T_shape: {int64, int32}")
+    .Attr("T_weight: {float, resource}")
+    .Attr("T: {float} = DT_FLOAT")
+    .SetShapeFn([](InferenceContext* ctx) {
+      ShapeHandle temp;
+      TF_RETURN_IF_ERROR(ctx->WithRank(ctx->input(1), 1, &temp));
+      TF_RETURN_IF_ERROR(ctx->WithRank(ctx->input(3), 2, &temp));
+      TF_RETURN_IF_ERROR(ctx->WithRank(ctx->input(2), 1, &temp));
+      ShapeHandle emb_var_shape;
+      TF_RETURN_IF_ERROR(ctx->WithRank(ctx->input(0), 2, &emb_var_shape));
+
+      DimensionHandle emb_vec_size_dim = ctx->Dim(emb_var_shape, 1);
+      DimensionHandle batch_dim = ctx->UnknownDim();
+
+      ShapeHandle output_shape = ctx->MakeShape({batch_dim, emb_vec_size_dim});
+      ctx->set_output(0, output_shape);
+
+      return Status::OK();
+    });
+
+REGISTER_OP("FusedSafeEmbeddingLookupSparseLocalGrad")
+    .Input("gradients: T")
+    .Input("input: Tinput")
+    .Input("indices: Tindices")
+    .Input("dense_shape: Tdense_shape")
+    .Output("output: T")
+    .Output("unique_value: Tinput")
+    .Attr("T: {float}")
+    .Attr("Tinput: {int64}")
+    .Attr("Tindices: {int64, int32}")
+    .Attr("Tdense_shape: {int64, int32}")
+    .Attr("combiner: {'sqrtn', 'mean', 'sum'} = 'mean'")
+    .SetShapeFn([](InferenceContext* ctx) {
+      ShapeHandle emb_var_shape;
+      TF_RETURN_IF_ERROR(ctx->WithRank(ctx->input(0), 2, &emb_var_shape));
+
+      DimensionHandle emb_vec_size_dim = ctx->Dim(emb_var_shape, 1);
+      DimensionHandle unique_dim = ctx->UnknownDim();
+
+      ShapeHandle output_shape = ctx->MakeShape({unique_dim, emb_vec_size_dim});
+      ctx->set_output(0, output_shape);
+
+      ShapeHandle unique_value_shape = ctx->MakeShape({unique_dim});
+      ctx->set_output(1, unique_value_shape);
+
+      return Status::OK();
+    });
 
 REGISTER_OP("PruneInvalidAndFillEmptyRows")
     .Attr("fill_empty_row: bool = false")
@@ -71,28 +312,11 @@
       return Status::OK();
     });
 
-<<<<<<< HEAD
 REGISTER_OP("PartitionWithPermutation")
     .Attr("num_partitions: int >= 2 = 2")
     .Attr("partition_axis: int >= 0 = 0")
     .Attr("partition_strategy : {'div', 'mod', 'mod_ev'}")
     .Input("input: int64")
-=======
-//     .Doc(R"doc(
-// The gradient ops for FusedEmbeddingLocalSparseLookUp. sp_values_offset from the forward op
-// need to be passed to this grad op as input.
-//     )doc");
-
-REGISTER_OP("FusedEmbeddingSparsePreLookUp")
-    .Attr("num_partitions: int >= 1 = 1")
-    .Attr("partition_axis: int >= 0 = 0")  // for now only support = 0,
-                                           // will consider support = 1
-                                           // if necessary
-    .Attr("fill_empty_row: bool = false")
-    .Attr("prune_invalid_id: bool = false")
-    .Attr("default_id: int = -1")
-    .Attr("partition_strategy: {'div','mod'} = 'div'")
->>>>>>> d69d6a4c
     .Input("partition_shapes: num_partitions * int64")
     .Output("partitioned_values: num_partitions * int64")
     .Output("partition_permutation: int32")
@@ -292,65 +516,4 @@
 // Calculate gradient of FusedEmbeddingSparsePostLookUp
 //     )doc");
 
-REGISTER_OP("FusedSafeEmbeddingLookupSparseLocal")
-    .Input("weight: T_weight")
-    .Input("id_input: T_id")
-    .Input("dense_shape: T_shape")
-    .Input("indice: T_shape")
-    .Input("weight_input: T_id")
-    .Output("embedded: T")
-    .Attr("combiner: {'sqrtn', 'mean', 'sum'} = 'mean'")
-    .Attr("prune: bool = true")
-    .Attr("max_norm: float = -1.0")
-    .Attr("default_id: int = -1")
-    .Attr("partition_strategy: {'div','mod'} = 'div'")
-    .Attr("T_id: {int64, int32}")
-    .Attr("T_shape: {int64, int32}")
-    .Attr("T_weight: {float, resource}")
-    .Attr("T: {float} = DT_FLOAT")
-    .SetShapeFn([](InferenceContext* ctx) {
-      ShapeHandle temp;
-      TF_RETURN_IF_ERROR(ctx->WithRank(ctx->input(1), 1, &temp));
-      TF_RETURN_IF_ERROR(ctx->WithRank(ctx->input(3), 2, &temp));
-      TF_RETURN_IF_ERROR(ctx->WithRank(ctx->input(2), 1, &temp));
-      ShapeHandle emb_var_shape;
-      TF_RETURN_IF_ERROR(ctx->WithRank(ctx->input(0), 2, &emb_var_shape));
-
-      DimensionHandle emb_vec_size_dim = ctx->Dim(emb_var_shape, 1);
-      DimensionHandle batch_dim = ctx->UnknownDim();
-
-      ShapeHandle output_shape = ctx->MakeShape({batch_dim, emb_vec_size_dim});
-      ctx->set_output(0, output_shape);
-
-      return Status::OK();
-    });
-
-REGISTER_OP("FusedSafeEmbeddingLookupSparseLocalGrad")
-    .Input("gradients: T")
-    .Input("input: Tinput")
-    .Input("indices: Tindices")
-    .Input("dense_shape: Tdense_shape")
-    .Output("output: T")
-    .Output("unique_value: Tinput")
-    .Attr("T: {float}")
-    .Attr("Tinput: {int64}")
-    .Attr("Tindices: {int64, int32}")
-    .Attr("Tdense_shape: {int64, int32}")
-    .Attr("combiner: {'sqrtn', 'mean', 'sum'} = 'mean'")
-    .SetShapeFn([](InferenceContext* ctx) {
-      ShapeHandle emb_var_shape;
-      TF_RETURN_IF_ERROR(ctx->WithRank(ctx->input(0), 2, &emb_var_shape));
-
-      DimensionHandle emb_vec_size_dim = ctx->Dim(emb_var_shape, 1);
-      DimensionHandle unique_dim = ctx->UnknownDim();
-
-      ShapeHandle output_shape = ctx->MakeShape({unique_dim, emb_vec_size_dim});
-      ctx->set_output(0, output_shape);
-
-      ShapeHandle unique_value_shape = ctx->MakeShape({unique_dim});
-      ctx->set_output(1, unique_value_shape);
-
-      return Status::OK();
-    });
-
 }  // namespace tensorflow