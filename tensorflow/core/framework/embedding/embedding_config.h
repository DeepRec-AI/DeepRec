#ifndef TENSORFLOW_CORE_FRAMEWORK_EMBEDDING_EMBEDDING_CONFIG_H_
#define TENSORFLOW_CORE_FRAMEWORK_EMBEDDING_EMBEDDING_CONFIG_H_

#include <cmath>
#include "tensorflow/core/framework/embedding/config.pb.h"

namespace tensorflow {
struct EmbeddingConfig {
  int64 emb_index;
  int64 primary_emb_index;
  int64 block_num;
  int64 slot_num;
  std::string name;
  int64 steps_to_live;
  int64 filter_freq;
  int64 max_freq;
  float l2_weight_threshold;
  LayoutType layout_type;
  int64 kHashFunc;
  int64 num_counter;
  DataType counter_type;
  embedding::StorageType storage_type;
  std::string storage_path;
  int64 storage_size;
  int64 default_value_dim;
  int normal_fix_flag;

  EmbeddingConfig(int64 emb_index = 0, int64 primary_emb_index = 0,
                  int64 block_num = 1, int slot_num = 0,
                  const std::string& name = "", int64 steps_to_live = 0,
                  int64 filter_freq = 0, int64 max_freq = 999999,
                  float l2_weight_threshold = -1.0, const std::string& layout = "normal",
                  int64 max_element_size = 0, float false_positive_probability = -1.0,
                  DataType counter_type = DT_UINT64, embedding::StorageType storage_type = embedding::DRAM,
                  const std::string& storage_path = "", int64 storage_size = 0,
                  int64 default_value_dim = 4096):
      emb_index(emb_index),
      primary_emb_index(primary_emb_index),
      block_num(block_num),
      slot_num(slot_num),
      name(name),
      steps_to_live(steps_to_live),
      filter_freq(filter_freq),
      max_freq(max_freq),
      l2_weight_threshold(l2_weight_threshold),
      counter_type(counter_type),
      storage_type(storage_type),
      storage_path(storage_path),
<<<<<<< HEAD
      storage_size(storage_size),
      default_value_dim(default_value_dim) {
=======
      default_value_dim(default_value_dim),
      normal_fix_flag(0) {
>>>>>>> 821d157a
    if ("normal" == layout) {
      layout_type = LayoutType::NORMAL;
    } else if ("light" == layout) {
      layout_type = LayoutType::LIGHT;
    } else if ("normal_fix" == layout){
      layout_type = LayoutType::NORMAL_FIX;
    } else {
      LOG(WARNING) << "Unknown layout: " << layout << ", use LayoutType::NORMAL by default.";
      layout_type = LayoutType::NORMAL;
    }
    if (max_element_size != 0 && false_positive_probability != -1.0){
      kHashFunc = calc_num_hash_func(false_positive_probability);
      num_counter = calc_num_counter(max_element_size, false_positive_probability); 
    } else {
      kHashFunc = 0;
      num_counter = 0;
    }
    if (embedding::LEVELDB == storage_type) {
      layout_type = LayoutType::LEVELDB;
    }
    if (layout_type == LayoutType::NORMAL_FIX) {
      normal_fix_flag = 1;
    }
  }
  
  int64 calc_num_counter(int64 max_element_size, float false_positive_probability) {
    float loghpp = fabs(log(false_positive_probability));
    float factor = log(2) * log(2);
    return ceil(loghpp / factor * max_element_size);
  }

  int64 calc_num_hash_func(float false_positive_probability) {
    float loghpp = fabs(log(false_positive_probability)/log(2));
    return ceil(loghpp);
  }
  bool is_primary() const {
    return emb_index == primary_emb_index;
  }

  int64 total_num(int total_dims) {
    return block_num * (1 + (1 - normal_fix_flag) * (slot_num + 1)) * (1 + normal_fix_flag * (total_dims - 1));
  }

  int64 get_filter_freq() {
    return filter_freq;
  }

  LayoutType get_layout_type() {
    return layout_type;
  }

  embedding::StorageType get_storage_type() {
    return storage_type;
  }

  std::string get_storage_path() {
    return storage_path;
  }

  int64 get_storage_size() {
    return storage_size;
  }

  std::string DebugString() const {
    return strings::StrCat("opname: ", name,
                           " emb_index: ", emb_index,
                           " primary_emb_index: ", primary_emb_index,
                           " block_num: ", block_num,
                           " slot_num: ", slot_num,
                           " layout_type: ", static_cast<int>(layout_type),
                           " steps_to_live: ", steps_to_live,
                           " filter_freq: ", filter_freq,
                           " max_freq: ", max_freq,
                           " l2_weight_threshold: ", l2_weight_threshold,
                           " storage_type: ", storage_type,
                           " storage_path: ", storage_path,
                           " storage_size: ", storage_size);
  }
};

} // tensorflow

#endif // TENSORFLOW_CORE_FRAMEWORK_EMBEDDING_EMBEDDING_CONFIG_H_
<|MERGE_RESOLUTION|>--- conflicted
+++ resolved
@@ -46,13 +46,9 @@
       counter_type(counter_type),
       storage_type(storage_type),
       storage_path(storage_path),
-<<<<<<< HEAD
       storage_size(storage_size),
-      default_value_dim(default_value_dim) {
-=======
       default_value_dim(default_value_dim),
       normal_fix_flag(0) {
->>>>>>> 821d157a
     if ("normal" == layout) {
       layout_type = LayoutType::NORMAL;
     } else if ("light" == layout) {
