# Copyright 2015 The TensorFlow Authors. All Rights Reserved.
#
# Licensed under the Apache License, Version 2.0 (the "License");
# you may not use this file except in compliance with the License.
# You may obtain a copy of the License at
#
#     http://www.apache.org/licenses/LICENSE-2.0
#
# Unless required by applicable law or agreed to in writing, software
# distributed under the License is distributed on an "AS IS" BASIS,
# WITHOUT WARRANTIES OR CONDITIONS OF ANY KIND, either express or implied.
# See the License for the specific language governing permissions and
# limitations under the License.
# ==============================================================================

from __future__ import absolute_import
from __future__ import division
from __future__ import print_function

import fnmatch
import os
import re
import sys

from setuptools import find_packages, setup, Command
from setuptools.command.install import install as InstallCommandBase
from setuptools.dist import Distribution

# This version string is semver compatible, but incompatible with pip.
# For pip, we will remove all '-' characters from this string, and use the
# result for pip.
<<<<<<< HEAD
_VERSION = '1.5.0'
=======
_VERSION = '1.7.0-rc1'
>>>>>>> 7a212edc

REQUIRED_PACKAGES = [
    'absl-py >= 0.1.6',
    'astor >= 0.6.0',
    'gast >= 0.2.0',
    'grpcio >= 1.8.6',
    'numpy >= 1.13.3',
    'six >= 1.10.0',
<<<<<<< HEAD
    'protobuf >= 3.5.0',
    'tensorflow-tensorboard >= 0.4.0',
=======
    'protobuf >= 3.4.0',
    'tensorboard >= 1.7.0, < 1.8.0',
>>>>>>> 7a212edc
    'termcolor >= 1.1.0',
    'absl-py >= 0.1.9'
]

project_name = 'tensorflow'
if '--project_name' in sys.argv:
  project_name_idx = sys.argv.index('--project_name')
  project_name = sys.argv[project_name_idx + 1]
  sys.argv.remove('--project_name')
  sys.argv.pop(project_name_idx)

# python3 requires wheel 0.26
if sys.version_info.major == 3:
  REQUIRED_PACKAGES.append('wheel >= 0.26')
else:
  REQUIRED_PACKAGES.append('wheel')
  # mock comes with unittest.mock for python3, need to install for python2
  REQUIRED_PACKAGES.append('mock >= 2.0.0')

# tf-nightly should depend on tb-nightly
if 'tf_nightly' in project_name:
  for i, pkg in enumerate(REQUIRED_PACKAGES):
    if 'tensorboard' in pkg:
      REQUIRED_PACKAGES[i] = 'tb-nightly >= 1.8.0a0, < 1.9.0a0'
      break

# weakref.finalize and enum were introduced in Python 3.4
if sys.version_info < (3, 4):
  REQUIRED_PACKAGES.append('backports.weakref >= 1.0rc1')
  REQUIRED_PACKAGES.append('enum34 >= 1.1.6')

# pylint: disable=line-too-long
CONSOLE_SCRIPTS = [
    'freeze_graph = tensorflow.python.tools.freeze_graph:run_main',
    'toco_from_protos = tensorflow.contrib.lite.toco.python.toco_from_protos:main',
    'toco = tensorflow.contrib.lite.toco.python.toco_wrapper:main',
    'saved_model_cli = tensorflow.python.tools.saved_model_cli:main',
    # We need to keep the TensorBoard command, even though the console script
    # is now declared by the tensorboard pip package. If we remove the
    # TensorBoard command, pip will inappropriately remove it during install,
    # even though the command is not removed, just moved to a different wheel.
    'tensorboard = tensorboard.main:run_main',
]
# pylint: enable=line-too-long

# remove the tensorboard console script if building tf_nightly
if 'tf_nightly' in project_name:
  CONSOLE_SCRIPTS.remove('tensorboard = tensorboard.main:run_main')

TEST_PACKAGES = [
    'scipy >= 0.15.1',
]

class BinaryDistribution(Distribution):
  def has_ext_modules(self):
    return True


class InstallCommand(InstallCommandBase):
  """Override the dir where the headers go."""

  def finalize_options(self):
    ret = InstallCommandBase.finalize_options(self)
    self.install_headers = os.path.join(self.install_purelib,
                                        'tensorflow', 'include')
    return ret


class InstallHeaders(Command):
  """Override how headers are copied.

  The install_headers that comes with setuptools copies all files to
  the same directory. But we need the files to be in a specific directory
  hierarchy for -I <include_dir> to work correctly.
  """
  description = 'install C/C++ header files'

  user_options = [('install-dir=', 'd',
                   'directory to install header files to'),
                  ('force', 'f',
                   'force installation (overwrite existing files)'),
                 ]

  boolean_options = ['force']

  def initialize_options(self):
    self.install_dir = None
    self.force = 0
    self.outfiles = []

  def finalize_options(self):
    self.set_undefined_options('install',
                               ('install_headers', 'install_dir'),
                               ('force', 'force'))

  def mkdir_and_copy_file(self, header):
    install_dir = os.path.join(self.install_dir, os.path.dirname(header))
    # Get rid of some extra intervening directories so we can have fewer
    # directories for -I
    install_dir = re.sub('/google/protobuf_archive/src', '', install_dir)

    # Copy eigen code into tensorflow/include.
    # A symlink would do, but the wheel file that gets created ignores
    # symlink within the directory hierarchy.
    # NOTE(keveman): Figure out how to customize bdist_wheel package so
    # we can do the symlink.
    if 'external/eigen_archive/' in install_dir:
      extra_dir = install_dir.replace('external/eigen_archive', '')
      if not os.path.exists(extra_dir):
        self.mkpath(extra_dir)
      self.copy_file(header, extra_dir)

    if not os.path.exists(install_dir):
      self.mkpath(install_dir)
    return self.copy_file(header, install_dir)

  def run(self):
    hdrs = self.distribution.headers
    if not hdrs:
      return

    self.mkpath(self.install_dir)
    for header in hdrs:
      (out, _) = self.mkdir_and_copy_file(header)
      self.outfiles.append(out)

  def get_inputs(self):
    return self.distribution.headers or []

  def get_outputs(self):
    return self.outfiles


def find_files(pattern, root):
  """Return all the files matching pattern below root dir."""
  for path, _, files in os.walk(root):
    for filename in fnmatch.filter(files, pattern):
      yield os.path.join(path, filename)


matches = ['../' + x for x in find_files('*', 'external') if '.py' not in x]

so_lib_paths = [
    i for i in os.listdir('.')
    if os.path.isdir(i) and fnmatch.fnmatch(i, '_solib_*')
]

for path in so_lib_paths:
  matches.extend(
      ['../' + x for x in find_files('*', path) if '.py' not in x]
  )

if os.name == 'nt':
  EXTENSION_NAME = 'python/_pywrap_tensorflow_internal.pyd'
else:
  EXTENSION_NAME = 'python/_pywrap_tensorflow_internal.so'

headers = (list(find_files('*.h', 'tensorflow/core')) +
           list(find_files('*.h', 'tensorflow/stream_executor')) +
           list(find_files('*.h', 'google/protobuf_archive/src')) +
           list(find_files('*', 'third_party/eigen3')) +
           list(find_files('*', 'external/eigen_archive')))

setup(
    name=project_name,
    version=_VERSION.replace('-', ''),
    description='TensorFlow helps the tensors flow',
    long_description='',
    url='https://www.tensorflow.org/',
    author='Google Inc.',
    author_email='opensource@google.com',
    # Contained modules and scripts.
    packages=find_packages(),
    entry_points={
        'console_scripts': CONSOLE_SCRIPTS,
    },
    headers=headers,
    install_requires=REQUIRED_PACKAGES,
    tests_require=REQUIRED_PACKAGES + TEST_PACKAGES,
    # Add in any packaged data.
    include_package_data=True,
    package_data={
        'tensorflow': [
            EXTENSION_NAME,
        ] + matches,
    },
    zip_safe=False,
    distclass=BinaryDistribution,
    cmdclass={
        'install_headers': InstallHeaders,
        'install': InstallCommand,
    },
    # PyPI package information.
    classifiers=[
        'Development Status :: 4 - Beta',
        'Intended Audience :: Developers',
        'Intended Audience :: Education',
        'Intended Audience :: Science/Research',
        'License :: OSI Approved :: Apache Software License',
        'Programming Language :: Python :: 2',
        'Programming Language :: Python :: 2.7',
        'Programming Language :: Python :: 3',
        'Programming Language :: Python :: 3.4',
        'Programming Language :: Python :: 3.5',
        'Programming Language :: Python :: 3.6',
        'Topic :: Scientific/Engineering',
        'Topic :: Scientific/Engineering :: Mathematics',
        'Topic :: Scientific/Engineering :: Artificial Intelligence',
        'Topic :: Software Development',
        'Topic :: Software Development :: Libraries',
        'Topic :: Software Development :: Libraries :: Python Modules',
    ],
    license='Apache 2.0',
    keywords='tensorflow tensor machine learning',)<|MERGE_RESOLUTION|>--- conflicted
+++ resolved
@@ -29,11 +29,8 @@
 # This version string is semver compatible, but incompatible with pip.
 # For pip, we will remove all '-' characters from this string, and use the
 # result for pip.
-<<<<<<< HEAD
-_VERSION = '1.5.0'
-=======
+
 _VERSION = '1.7.0-rc1'
->>>>>>> 7a212edc
 
 REQUIRED_PACKAGES = [
     'absl-py >= 0.1.6',
@@ -42,13 +39,8 @@
     'grpcio >= 1.8.6',
     'numpy >= 1.13.3',
     'six >= 1.10.0',
-<<<<<<< HEAD
     'protobuf >= 3.5.0',
-    'tensorflow-tensorboard >= 0.4.0',
-=======
-    'protobuf >= 3.4.0',
     'tensorboard >= 1.7.0, < 1.8.0',
->>>>>>> 7a212edc
     'termcolor >= 1.1.0',
     'absl-py >= 0.1.9'
 ]
