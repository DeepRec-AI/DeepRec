path: "tensorflow.raw_ops"
tf_module {
  member_method {
    name: "Abort"
    argspec: "args=[\'error_msg\', \'exit_without_error\', \'name\'], varargs=None, keywords=None, defaults=[\'\', \'False\', \'None\'], "
  }
  member_method {
    name: "Abs"
    argspec: "args=[\'x\', \'name\'], varargs=None, keywords=None, defaults=[\'None\'], "
  }
  member_method {
    name: "AccumulateNV2"
    argspec: "args=[\'inputs\', \'shape\', \'name\'], varargs=None, keywords=None, defaults=[\'None\'], "
  }
  member_method {
    name: "AccumulatorApplyGradient"
    argspec: "args=[\'handle\', \'local_step\', \'gradient\', \'name\'], varargs=None, keywords=None, defaults=[\'None\'], "
  }
  member_method {
    name: "AccumulatorNumAccumulated"
    argspec: "args=[\'handle\', \'name\'], varargs=None, keywords=None, defaults=[\'None\'], "
  }
  member_method {
    name: "AccumulatorSetGlobalStep"
    argspec: "args=[\'handle\', \'new_global_step\', \'name\'], varargs=None, keywords=None, defaults=[\'None\'], "
  }
  member_method {
    name: "AccumulatorTakeGradient"
    argspec: "args=[\'handle\', \'num_required\', \'dtype\', \'name\'], varargs=None, keywords=None, defaults=[\'None\'], "
  }
  member_method {
    name: "Acos"
    argspec: "args=[\'x\', \'name\'], varargs=None, keywords=None, defaults=[\'None\'], "
  }
  member_method {
    name: "Acosh"
    argspec: "args=[\'x\', \'name\'], varargs=None, keywords=None, defaults=[\'None\'], "
  }
  member_method {
    name: "ActivateSparseRecorder"
    argspec: "args=[\'tensor_names\', \'name\'], varargs=None, keywords=None, defaults=[\'None\'], "
  }
  member_method {
    name: "Add"
    argspec: "args=[\'x\', \'y\', \'name\'], varargs=None, keywords=None, defaults=[\'None\'], "
  }
  member_method {
    name: "AddManySparseToTensorsMap"
    argspec: "args=[\'sparse_indices\', \'sparse_values\', \'sparse_shape\', \'container\', \'shared_name\', \'name\'], varargs=None, keywords=None, defaults=[\'\', \'\', \'None\'], "
  }
  member_method {
    name: "AddN"
    argspec: "args=[\'inputs\', \'name\'], varargs=None, keywords=None, defaults=[\'None\'], "
  }
  member_method {
    name: "AddSparseToTensorsMap"
    argspec: "args=[\'sparse_indices\', \'sparse_values\', \'sparse_shape\', \'container\', \'shared_name\', \'name\'], varargs=None, keywords=None, defaults=[\'\', \'\', \'None\'], "
  }
  member_method {
    name: "AddV2"
    argspec: "args=[\'x\', \'y\', \'name\'], varargs=None, keywords=None, defaults=[\'None\'], "
  }
  member_method {
    name: "AdjustContrast"
    argspec: "args=[\'images\', \'contrast_factor\', \'min_value\', \'max_value\', \'name\'], varargs=None, keywords=None, defaults=[\'None\'], "
  }
  member_method {
    name: "AdjustContrastv2"
    argspec: "args=[\'images\', \'contrast_factor\', \'name\'], varargs=None, keywords=None, defaults=[\'None\'], "
  }
  member_method {
    name: "AdjustHue"
    argspec: "args=[\'images\', \'delta\', \'name\'], varargs=None, keywords=None, defaults=[\'None\'], "
  }
  member_method {
    name: "AdjustSaturation"
    argspec: "args=[\'images\', \'scale\', \'name\'], varargs=None, keywords=None, defaults=[\'None\'], "
  }
  member_method {
    name: "All"
    argspec: "args=[\'input\', \'axis\', \'keep_dims\', \'name\'], varargs=None, keywords=None, defaults=[\'False\', \'None\'], "
  }
  member_method {
    name: "AllCandidateSampler"
    argspec: "args=[\'true_classes\', \'num_true\', \'num_sampled\', \'unique\', \'seed\', \'seed2\', \'name\'], varargs=None, keywords=None, defaults=[\'0\', \'0\', \'None\'], "
  }
  member_method {
    name: "AllToAll"
    argspec: "args=[\'input\', \'group_assignment\', \'concat_dimension\', \'split_dimension\', \'split_count\', \'name\'], varargs=None, keywords=None, defaults=[\'None\'], "
  }
  member_method {
    name: "Angle"
    argspec: "args=[\'input\', \'Tout\', \'name\'], varargs=None, keywords=None, defaults=[\"<dtype: \'float32\'>\", \'None\'], "
  }
  member_method {
    name: "AnonymousIterator"
    argspec: "args=[\'output_types\', \'output_shapes\', \'name\'], varargs=None, keywords=None, defaults=[\'None\'], "
  }
  member_method {
    name: "AnonymousIteratorV2"
    argspec: "args=[\'output_types\', \'output_shapes\', \'name\'], varargs=None, keywords=None, defaults=[\'None\'], "
  }
  member_method {
    name: "AnonymousMemoryCache"
    argspec: "args=[\'name\'], varargs=None, keywords=None, defaults=[\'None\'], "
  }
  member_method {
    name: "AnonymousMultiDeviceIterator"
    argspec: "args=[\'devices\', \'output_types\', \'output_shapes\', \'name\'], varargs=None, keywords=None, defaults=[\'None\'], "
  }
  member_method {
    name: "AnonymousRandomSeedGenerator"
    argspec: "args=[\'seed\', \'seed2\', \'name\'], varargs=None, keywords=None, defaults=[\'None\'], "
  }
  member_method {
    name: "Any"
    argspec: "args=[\'input\', \'axis\', \'keep_dims\', \'name\'], varargs=None, keywords=None, defaults=[\'False\', \'None\'], "
  }
  member_method {
    name: "ApplyAdaMax"
    argspec: "args=[\'var\', \'m\', \'v\', \'beta1_power\', \'lr\', \'beta1\', \'beta2\', \'epsilon\', \'grad\', \'use_locking\', \'name\'], varargs=None, keywords=None, defaults=[\'False\', \'None\'], "
  }
  member_method {
    name: "ApplyAdadelta"
    argspec: "args=[\'var\', \'accum\', \'accum_update\', \'lr\', \'rho\', \'epsilon\', \'grad\', \'use_locking\', \'name\'], varargs=None, keywords=None, defaults=[\'False\', \'None\'], "
  }
  member_method {
    name: "ApplyAdagrad"
    argspec: "args=[\'var\', \'accum\', \'lr\', \'grad\', \'use_locking\', \'update_slots\', \'name\'], varargs=None, keywords=None, defaults=[\'False\', \'True\', \'None\'], "
  }
  member_method {
    name: "ApplyAdagradDA"
    argspec: "args=[\'var\', \'gradient_accumulator\', \'gradient_squared_accumulator\', \'grad\', \'lr\', \'l1\', \'l2\', \'global_step\', \'use_locking\', \'name\'], varargs=None, keywords=None, defaults=[\'False\', \'None\'], "
  }
  member_method {
    name: "ApplyAdagradDecay"
    argspec: "args=[\'var\', \'accum\', \'accum_decay_power\', \'lr\', \'accum_decay_step\', \'accum_decay_rate\', \'accum_baseline\', \'global_step\', \'grad\', \'use_locking\', \'name\'], varargs=None, keywords=None, defaults=[\'False\', \'None\'], "
  }
  member_method {
    name: "ApplyAdagradV2"
    argspec: "args=[\'var\', \'accum\', \'lr\', \'epsilon\', \'grad\', \'use_locking\', \'update_slots\', \'name\'], varargs=None, keywords=None, defaults=[\'False\', \'True\', \'None\'], "
  }
  member_method {
    name: "ApplyAdam"
    argspec: "args=[\'var\', \'m\', \'v\', \'beta1_power\', \'beta2_power\', \'lr\', \'beta1\', \'beta2\', \'epsilon\', \'grad\', \'use_locking\', \'use_nesterov\', \'name\'], varargs=None, keywords=None, defaults=[\'False\', \'False\', \'None\'], "
  }
  member_method {
    name: "ApplyAdamAsync"
    argspec: "args=[\'var\', \'m\', \'v\', \'beta1_power\', \'beta2_power\', \'lr\', \'beta1\', \'beta2\', \'epsilon\', \'grad\', \'use_locking\', \'use_nesterov\', \'name\'], varargs=None, keywords=None, defaults=[\'False\', \'False\', \'None\'], "
  }
  member_method {
    name: "ApplyAddSign"
    argspec: "args=[\'var\', \'m\', \'lr\', \'alpha\', \'sign_decay\', \'beta\', \'grad\', \'use_locking\', \'name\'], varargs=None, keywords=None, defaults=[\'False\', \'None\'], "
  }
  member_method {
    name: "ApplyCenteredRMSProp"
    argspec: "args=[\'var\', \'mg\', \'ms\', \'mom\', \'lr\', \'rho\', \'momentum\', \'epsilon\', \'grad\', \'use_locking\', \'name\'], varargs=None, keywords=None, defaults=[\'False\', \'None\'], "
  }
  member_method {
    name: "ApplyFtrl"
    argspec: "args=[\'var\', \'accum\', \'linear\', \'grad\', \'lr\', \'l1\', \'l2\', \'lr_power\', \'use_locking\', \'name\'], varargs=None, keywords=None, defaults=[\'False\', \'None\'], "
  }
  member_method {
    name: "ApplyFtrlV2"
    argspec: "args=[\'var\', \'accum\', \'linear\', \'grad\', \'lr\', \'l1\', \'l2\', \'l2_shrinkage\', \'lr_power\', \'use_locking\', \'name\'], varargs=None, keywords=None, defaults=[\'False\', \'None\'], "
  }
  member_method {
    name: "ApplyGradientDescent"
    argspec: "args=[\'var\', \'alpha\', \'delta\', \'use_locking\', \'name\'], varargs=None, keywords=None, defaults=[\'False\', \'None\'], "
  }
  member_method {
    name: "ApplyMomentum"
    argspec: "args=[\'var\', \'accum\', \'lr\', \'grad\', \'momentum\', \'use_locking\', \'use_nesterov\', \'name\'], varargs=None, keywords=None, defaults=[\'False\', \'False\', \'None\'], "
  }
  member_method {
    name: "ApplyPowerSign"
    argspec: "args=[\'var\', \'m\', \'lr\', \'logbase\', \'sign_decay\', \'beta\', \'grad\', \'use_locking\', \'name\'], varargs=None, keywords=None, defaults=[\'False\', \'None\'], "
  }
  member_method {
    name: "ApplyProximalAdagrad"
    argspec: "args=[\'var\', \'accum\', \'lr\', \'l1\', \'l2\', \'grad\', \'use_locking\', \'name\'], varargs=None, keywords=None, defaults=[\'False\', \'None\'], "
  }
  member_method {
    name: "ApplyProximalGradientDescent"
    argspec: "args=[\'var\', \'alpha\', \'l1\', \'l2\', \'delta\', \'use_locking\', \'name\'], varargs=None, keywords=None, defaults=[\'False\', \'None\'], "
  }
  member_method {
    name: "ApplyRMSProp"
    argspec: "args=[\'var\', \'ms\', \'mom\', \'lr\', \'rho\', \'momentum\', \'epsilon\', \'grad\', \'use_locking\', \'name\'], varargs=None, keywords=None, defaults=[\'False\', \'None\'], "
  }
  member_method {
    name: "ApproximateEqual"
    argspec: "args=[\'x\', \'y\', \'tolerance\', \'name\'], varargs=None, keywords=None, defaults=[\'1e-05\', \'None\'], "
  }
  member_method {
    name: "ArgMax"
    argspec: "args=[\'input\', \'dimension\', \'output_type\', \'name\'], varargs=None, keywords=None, defaults=[\"<dtype: \'int64\'>\", \'None\'], "
  }
  member_method {
    name: "ArgMin"
    argspec: "args=[\'input\', \'dimension\', \'output_type\', \'name\'], varargs=None, keywords=None, defaults=[\"<dtype: \'int64\'>\", \'None\'], "
  }
  member_method {
    name: "AsString"
    argspec: "args=[\'input\', \'precision\', \'scientific\', \'shortest\', \'width\', \'fill\', \'name\'], varargs=None, keywords=None, defaults=[\'-1\', \'False\', \'False\', \'-1\', \'\', \'None\'], "
  }
  member_method {
    name: "Asin"
    argspec: "args=[\'x\', \'name\'], varargs=None, keywords=None, defaults=[\'None\'], "
  }
  member_method {
    name: "Asinh"
    argspec: "args=[\'x\', \'name\'], varargs=None, keywords=None, defaults=[\'None\'], "
  }
  member_method {
    name: "Assert"
    argspec: "args=[\'condition\', \'data\', \'summarize\', \'name\'], varargs=None, keywords=None, defaults=[\'3\', \'None\'], "
  }
  member_method {
    name: "AssertNextDataset"
    argspec: "args=[\'input_dataset\', \'transformations\', \'output_types\', \'output_shapes\', \'name\'], varargs=None, keywords=None, defaults=[\'None\'], "
  }
  member_method {
    name: "Assign"
    argspec: "args=[\'ref\', \'value\', \'validate_shape\', \'use_locking\', \'name\'], varargs=None, keywords=None, defaults=[\'True\', \'True\', \'None\'], "
  }
  member_method {
    name: "AssignAdd"
    argspec: "args=[\'ref\', \'value\', \'use_locking\', \'name\'], varargs=None, keywords=None, defaults=[\'False\', \'None\'], "
  }
  member_method {
    name: "AssignAddVariableOp"
    argspec: "args=[\'resource\', \'value\', \'name\'], varargs=None, keywords=None, defaults=[\'None\'], "
  }
  member_method {
    name: "AssignSub"
    argspec: "args=[\'ref\', \'value\', \'use_locking\', \'name\'], varargs=None, keywords=None, defaults=[\'False\', \'None\'], "
  }
  member_method {
    name: "AssignSubVariableOp"
    argspec: "args=[\'resource\', \'value\', \'name\'], varargs=None, keywords=None, defaults=[\'None\'], "
  }
  member_method {
    name: "AssignVariableOp"
    argspec: "args=[\'resource\', \'value\', \'name\'], varargs=None, keywords=None, defaults=[\'None\'], "
  }
  member_method {
    name: "Atan"
    argspec: "args=[\'x\', \'name\'], varargs=None, keywords=None, defaults=[\'None\'], "
  }
  member_method {
    name: "Atan2"
    argspec: "args=[\'y\', \'x\', \'name\'], varargs=None, keywords=None, defaults=[\'None\'], "
  }
  member_method {
    name: "Atanh"
    argspec: "args=[\'x\', \'name\'], varargs=None, keywords=None, defaults=[\'None\'], "
  }
  member_method {
    name: "AudioSpectrogram"
    argspec: "args=[\'input\', \'window_size\', \'stride\', \'magnitude_squared\', \'name\'], varargs=None, keywords=None, defaults=[\'False\', \'None\'], "
  }
  member_method {
    name: "AudioSummary"
    argspec: "args=[\'tag\', \'tensor\', \'sample_rate\', \'max_outputs\', \'name\'], varargs=None, keywords=None, defaults=[\'3\', \'None\'], "
  }
  member_method {
    name: "AudioSummaryV2"
    argspec: "args=[\'tag\', \'tensor\', \'sample_rate\', \'max_outputs\', \'name\'], varargs=None, keywords=None, defaults=[\'3\', \'None\'], "
  }
  member_method {
    name: "AutoShardDataset"
    argspec: "args=[\'input_dataset\', \'num_workers\', \'index\', \'output_types\', \'output_shapes\', \'name\'], varargs=None, keywords=None, defaults=[\'None\'], "
  }
  member_method {
    name: "AvgPool"
    argspec: "args=[\'value\', \'ksize\', \'strides\', \'padding\', \'data_format\', \'name\'], varargs=None, keywords=None, defaults=[\'NHWC\', \'None\'], "
  }
  member_method {
    name: "AvgPool3D"
    argspec: "args=[\'input\', \'ksize\', \'strides\', \'padding\', \'data_format\', \'name\'], varargs=None, keywords=None, defaults=[\'NDHWC\', \'None\'], "
  }
  member_method {
    name: "AvgPool3DGrad"
    argspec: "args=[\'orig_input_shape\', \'grad\', \'ksize\', \'strides\', \'padding\', \'data_format\', \'name\'], varargs=None, keywords=None, defaults=[\'NDHWC\', \'None\'], "
  }
  member_method {
    name: "AvgPoolGrad"
    argspec: "args=[\'orig_input_shape\', \'grad\', \'ksize\', \'strides\', \'padding\', \'data_format\', \'name\'], varargs=None, keywords=None, defaults=[\'NHWC\', \'None\'], "
  }
  member_method {
    name: "Barrier"
    argspec: "args=[\'component_types\', \'shapes\', \'capacity\', \'container\', \'shared_name\', \'name\'], varargs=None, keywords=None, defaults=[\'[]\', \'-1\', \'\', \'\', \'None\'], "
  }
  member_method {
    name: "BarrierClose"
    argspec: "args=[\'handle\', \'cancel_pending_enqueues\', \'name\'], varargs=None, keywords=None, defaults=[\'False\', \'None\'], "
  }
  member_method {
    name: "BarrierIncompleteSize"
    argspec: "args=[\'handle\', \'name\'], varargs=None, keywords=None, defaults=[\'None\'], "
  }
  member_method {
    name: "BarrierInsertMany"
    argspec: "args=[\'handle\', \'keys\', \'values\', \'component_index\', \'name\'], varargs=None, keywords=None, defaults=[\'None\'], "
  }
  member_method {
    name: "BarrierReadySize"
    argspec: "args=[\'handle\', \'name\'], varargs=None, keywords=None, defaults=[\'None\'], "
  }
  member_method {
    name: "BarrierTakeMany"
    argspec: "args=[\'handle\', \'num_elements\', \'component_types\', \'allow_small_batch\', \'wait_for_incomplete\', \'timeout_ms\', \'name\'], varargs=None, keywords=None, defaults=[\'False\', \'False\', \'-1\', \'None\'], "
  }
  member_method {
    name: "Batch"
    argspec: "args=[\'in_tensors\', \'num_batch_threads\', \'max_batch_size\', \'batch_timeout_micros\', \'grad_timeout_micros\', \'max_enqueued_batches\', \'allowed_batch_sizes\', \'container\', \'shared_name\', \'batching_queue\', \'name\'], varargs=None, keywords=None, defaults=[\'10\', \'[]\', \'\', \'\', \'\', \'None\'], "
  }
  member_method {
    name: "BatchCholesky"
    argspec: "args=[\'input\', \'name\'], varargs=None, keywords=None, defaults=[\'None\'], "
  }
  member_method {
    name: "BatchCholeskyGrad"
    argspec: "args=[\'l\', \'grad\', \'name\'], varargs=None, keywords=None, defaults=[\'None\'], "
  }
  member_method {
    name: "BatchDataset"
    argspec: "args=[\'input_dataset\', \'batch_size\', \'output_types\', \'output_shapes\', \'name\'], varargs=None, keywords=None, defaults=[\'None\'], "
  }
  member_method {
    name: "BatchDatasetV2"
    argspec: "args=[\'input_dataset\', \'batch_size\', \'drop_remainder\', \'output_types\', \'output_shapes\', \'parallel_copy\', \'name\'], varargs=None, keywords=None, defaults=[\'False\', \'None\'], "
  }
  member_method {
    name: "BatchFFT"
    argspec: "args=[\'input\', \'name\'], varargs=None, keywords=None, defaults=[\'None\'], "
  }
  member_method {
    name: "BatchFFT2D"
    argspec: "args=[\'input\', \'name\'], varargs=None, keywords=None, defaults=[\'None\'], "
  }
  member_method {
    name: "BatchFFT3D"
    argspec: "args=[\'input\', \'name\'], varargs=None, keywords=None, defaults=[\'None\'], "
  }
  member_method {
    name: "BatchFunction"
    argspec: "args=[\'in_tensors\', \'captured_tensors\', \'f\', \'num_batch_threads\', \'max_batch_size\', \'batch_timeout_micros\', \'Tout\', \'max_enqueued_batches\', \'allowed_batch_sizes\', \'container\', \'shared_name\', \'batching_queue\', \'name\'], varargs=None, keywords=None, defaults=[\'10\', \'[]\', \'\', \'\', \'\', \'None\'], "
  }
  member_method {
    name: "BatchIFFT"
    argspec: "args=[\'input\', \'name\'], varargs=None, keywords=None, defaults=[\'None\'], "
  }
  member_method {
    name: "BatchIFFT2D"
    argspec: "args=[\'input\', \'name\'], varargs=None, keywords=None, defaults=[\'None\'], "
  }
  member_method {
    name: "BatchIFFT3D"
    argspec: "args=[\'input\', \'name\'], varargs=None, keywords=None, defaults=[\'None\'], "
  }
  member_method {
    name: "BatchMatMul"
    argspec: "args=[\'x\', \'y\', \'adj_x\', \'adj_y\', \'name\'], varargs=None, keywords=None, defaults=[\'False\', \'False\', \'None\'], "
  }
  member_method {
    name: "BatchMatMulV2"
    argspec: "args=[\'x\', \'y\', \'adj_x\', \'adj_y\', \'name\'], varargs=None, keywords=None, defaults=[\'False\', \'False\', \'None\'], "
  }
  member_method {
    name: "BatchMatrixBandPart"
    argspec: "args=[\'input\', \'num_lower\', \'num_upper\', \'name\'], varargs=None, keywords=None, defaults=[\'None\'], "
  }
  member_method {
    name: "BatchMatrixDeterminant"
    argspec: "args=[\'input\', \'name\'], varargs=None, keywords=None, defaults=[\'None\'], "
  }
  member_method {
    name: "BatchMatrixDiag"
    argspec: "args=[\'diagonal\', \'name\'], varargs=None, keywords=None, defaults=[\'None\'], "
  }
  member_method {
    name: "BatchMatrixDiagPart"
    argspec: "args=[\'input\', \'name\'], varargs=None, keywords=None, defaults=[\'None\'], "
  }
  member_method {
    name: "BatchMatrixInverse"
    argspec: "args=[\'input\', \'adjoint\', \'name\'], varargs=None, keywords=None, defaults=[\'False\', \'None\'], "
  }
  member_method {
    name: "BatchMatrixSetDiag"
    argspec: "args=[\'input\', \'diagonal\', \'name\'], varargs=None, keywords=None, defaults=[\'None\'], "
  }
  member_method {
    name: "BatchMatrixSolve"
    argspec: "args=[\'matrix\', \'rhs\', \'adjoint\', \'name\'], varargs=None, keywords=None, defaults=[\'False\', \'None\'], "
  }
  member_method {
    name: "BatchMatrixSolveLs"
    argspec: "args=[\'matrix\', \'rhs\', \'l2_regularizer\', \'fast\', \'name\'], varargs=None, keywords=None, defaults=[\'True\', \'None\'], "
  }
  member_method {
    name: "BatchMatrixTriangularSolve"
    argspec: "args=[\'matrix\', \'rhs\', \'lower\', \'adjoint\', \'name\'], varargs=None, keywords=None, defaults=[\'True\', \'False\', \'None\'], "
  }
  member_method {
    name: "BatchNormWithGlobalNormalization"
    argspec: "args=[\'t\', \'m\', \'v\', \'beta\', \'gamma\', \'variance_epsilon\', \'scale_after_normalization\', \'name\'], varargs=None, keywords=None, defaults=[\'None\'], "
  }
  member_method {
    name: "BatchNormWithGlobalNormalizationGrad"
    argspec: "args=[\'t\', \'m\', \'v\', \'gamma\', \'backprop\', \'variance_epsilon\', \'scale_after_normalization\', \'name\'], varargs=None, keywords=None, defaults=[\'None\'], "
  }
  member_method {
    name: "BatchSelfAdjointEig"
    argspec: "args=[\'input\', \'name\'], varargs=None, keywords=None, defaults=[\'None\'], "
  }
  member_method {
    name: "BatchSelfAdjointEigV2"
    argspec: "args=[\'input\', \'compute_v\', \'name\'], varargs=None, keywords=None, defaults=[\'True\', \'None\'], "
  }
  member_method {
    name: "BatchSvd"
    argspec: "args=[\'input\', \'compute_uv\', \'full_matrices\', \'name\'], varargs=None, keywords=None, defaults=[\'True\', \'False\', \'None\'], "
  }
  member_method {
    name: "BatchToSpace"
    argspec: "args=[\'input\', \'crops\', \'block_size\', \'name\'], varargs=None, keywords=None, defaults=[\'None\'], "
  }
  member_method {
    name: "BatchToSpaceND"
    argspec: "args=[\'input\', \'block_shape\', \'crops\', \'name\'], varargs=None, keywords=None, defaults=[\'None\'], "
  }
  member_method {
    name: "BatchedNonMaxSuppression"
    argspec: "args=[\'boxes\', \'scores\', \'box_counts\', \'max_output_size\', \'iou_threshold\', \'score_threshold\', \'pad_to_max_output_size\', \'algorithm\', \'name\'], varargs=None, keywords=None, defaults=[\'False\', \'-1\', \'None\'], "
  }
  member_method {
    name: "BesselI0e"
    argspec: "args=[\'x\', \'name\'], varargs=None, keywords=None, defaults=[\'None\'], "
  }
  member_method {
    name: "BesselI1e"
    argspec: "args=[\'x\', \'name\'], varargs=None, keywords=None, defaults=[\'None\'], "
  }
  member_method {
    name: "Betainc"
    argspec: "args=[\'a\', \'b\', \'x\', \'name\'], varargs=None, keywords=None, defaults=[\'None\'], "
  }
  member_method {
    name: "BiasAdd"
    argspec: "args=[\'value\', \'bias\', \'data_format\', \'name\'], varargs=None, keywords=None, defaults=[\'NHWC\', \'None\'], "
  }
  member_method {
    name: "BiasAddGrad"
    argspec: "args=[\'out_backprop\', \'data_format\', \'name\'], varargs=None, keywords=None, defaults=[\'NHWC\', \'None\'], "
  }
  member_method {
    name: "BiasAddV1"
    argspec: "args=[\'value\', \'bias\', \'name\'], varargs=None, keywords=None, defaults=[\'None\'], "
  }
  member_method {
    name: "Bincount"
    argspec: "args=[\'arr\', \'size\', \'weights\', \'name\'], varargs=None, keywords=None, defaults=[\'None\'], "
  }
  member_method {
    name: "Bitcast"
    argspec: "args=[\'input\', \'type\', \'name\'], varargs=None, keywords=None, defaults=[\'None\'], "
  }
  member_method {
    name: "BitwiseAnd"
    argspec: "args=[\'x\', \'y\', \'name\'], varargs=None, keywords=None, defaults=[\'None\'], "
  }
  member_method {
    name: "BitwiseOr"
    argspec: "args=[\'x\', \'y\', \'name\'], varargs=None, keywords=None, defaults=[\'None\'], "
  }
  member_method {
    name: "BitwiseXor"
    argspec: "args=[\'x\', \'y\', \'name\'], varargs=None, keywords=None, defaults=[\'None\'], "
  }
  member_method {
    name: "BlackListHashTableAdmitStrategyOp"
    argspec: "args=[\'shared_name\', \'container\', \'name\'], varargs=None, keywords=None, defaults=[\'\', \'\', \'None\'], "
  }
  member_method {
    name: "BlockLSTM"
    argspec: "args=[\'seq_len_max\', \'x\', \'cs_prev\', \'h_prev\', \'w\', \'wci\', \'wcf\', \'wco\', \'b\', \'forget_bias\', \'cell_clip\', \'use_peephole\', \'name\'], varargs=None, keywords=None, defaults=[\'1\', \'3\', \'False\', \'None\'], "
  }
  member_method {
    name: "BlockLSTMGrad"
    argspec: "args=[\'seq_len_max\', \'x\', \'cs_prev\', \'h_prev\', \'w\', \'wci\', \'wcf\', \'wco\', \'b\', \'i\', \'cs\', \'f\', \'o\', \'ci\', \'co\', \'h\', \'cs_grad\', \'h_grad\', \'use_peephole\', \'name\'], varargs=None, keywords=None, defaults=[\'None\'], "
  }
  member_method {
    name: "BlockLSTMGradV2"
    argspec: "args=[\'seq_len_max\', \'x\', \'cs_prev\', \'h_prev\', \'w\', \'wci\', \'wcf\', \'wco\', \'b\', \'i\', \'cs\', \'f\', \'o\', \'ci\', \'co\', \'h\', \'cs_grad\', \'h_grad\', \'use_peephole\', \'name\'], varargs=None, keywords=None, defaults=[\'None\'], "
  }
  member_method {
    name: "BlockLSTMV2"
    argspec: "args=[\'seq_len_max\', \'x\', \'cs_prev\', \'h_prev\', \'w\', \'wci\', \'wcf\', \'wco\', \'b\', \'cell_clip\', \'use_peephole\', \'name\'], varargs=None, keywords=None, defaults=[\'0\', \'False\', \'None\'], "
  }
  member_method {
    name: "BloomFilterAdmitOp"
    argspec: "args=[\'admit_strategy\', \'keys\', \'frequencies\', \'name\'], varargs=None, keywords=None, defaults=[\'None\'], "
  }
  member_method {
    name: "BloomFilterAdmitStrategyOp"
    argspec: "args=[\'shared_name\', \'container\', \'name\'], varargs=None, keywords=None, defaults=[\'\', \'\', \'None\'], "
  }
  member_method {
    name: "BloomFilterInitializeOp"
    argspec: "args=[\'admit_strategy\', \'min_frequency\', \'num_hash_func\', \'dtype\', \'shape\', \'initialized\', \'slice_offset\', \'max_slice_size\', \'name\'], varargs=None, keywords=None, defaults=[\'0\', \'1\', \'None\'], "
  }
  member_method {
    name: "BloomFilterIsInitializedOp"
    argspec: "args=[\'resource\', \'name\'], varargs=None, keywords=None, defaults=[\'None\'], "
  }
  member_method {
    name: "BoostedTreesAggregateStats"
    argspec: "args=[\'node_ids\', \'gradients\', \'hessians\', \'feature\', \'max_splits\', \'num_buckets\', \'name\'], varargs=None, keywords=None, defaults=[\'None\'], "
  }
  member_method {
    name: "BoostedTreesBucketize"
    argspec: "args=[\'float_values\', \'bucket_boundaries\', \'name\'], varargs=None, keywords=None, defaults=[\'None\'], "
  }
  member_method {
    name: "BoostedTreesCalculateBestFeatureSplit"
    argspec: "args=[\'node_id_range\', \'stats_summary\', \'l1\', \'l2\', \'tree_complexity\', \'min_node_weight\', \'logits_dimension\', \'split_type\', \'name\'], varargs=None, keywords=None, defaults=[\'inequality\', \'None\'], "
  }
  member_method {
    name: "BoostedTreesCalculateBestGainsPerFeature"
    argspec: "args=[\'node_id_range\', \'stats_summary_list\', \'l1\', \'l2\', \'tree_complexity\', \'min_node_weight\', \'max_splits\', \'name\'], varargs=None, keywords=None, defaults=[\'None\'], "
  }
  member_method {
    name: "BoostedTreesCenterBias"
    argspec: "args=[\'tree_ensemble_handle\', \'mean_gradients\', \'mean_hessians\', \'l1\', \'l2\', \'name\'], varargs=None, keywords=None, defaults=[\'None\'], "
  }
  member_method {
    name: "BoostedTreesCreateEnsemble"
    argspec: "args=[\'tree_ensemble_handle\', \'stamp_token\', \'tree_ensemble_serialized\', \'name\'], varargs=None, keywords=None, defaults=[\'None\'], "
  }
  member_method {
    name: "BoostedTreesCreateQuantileStreamResource"
    argspec: "args=[\'quantile_stream_resource_handle\', \'epsilon\', \'num_streams\', \'max_elements\', \'name\'], varargs=None, keywords=None, defaults=[\'1099511627776\', \'None\'], "
  }
  member_method {
    name: "BoostedTreesDeserializeEnsemble"
    argspec: "args=[\'tree_ensemble_handle\', \'stamp_token\', \'tree_ensemble_serialized\', \'name\'], varargs=None, keywords=None, defaults=[\'None\'], "
  }
  member_method {
    name: "BoostedTreesEnsembleResourceHandleOp"
    argspec: "args=[\'container\', \'shared_name\', \'name\'], varargs=None, keywords=None, defaults=[\'\', \'\', \'None\'], "
  }
  member_method {
    name: "BoostedTreesExampleDebugOutputs"
    argspec: "args=[\'tree_ensemble_handle\', \'bucketized_features\', \'logits_dimension\', \'name\'], varargs=None, keywords=None, defaults=[\'None\'], "
  }
  member_method {
    name: "BoostedTreesFlushQuantileSummaries"
    argspec: "args=[\'quantile_stream_resource_handle\', \'num_features\', \'name\'], varargs=None, keywords=None, defaults=[\'None\'], "
  }
  member_method {
    name: "BoostedTreesGetEnsembleStates"
    argspec: "args=[\'tree_ensemble_handle\', \'name\'], varargs=None, keywords=None, defaults=[\'None\'], "
  }
  member_method {
    name: "BoostedTreesMakeQuantileSummaries"
    argspec: "args=[\'float_values\', \'example_weights\', \'epsilon\', \'name\'], varargs=None, keywords=None, defaults=[\'None\'], "
  }
  member_method {
    name: "BoostedTreesMakeStatsSummary"
    argspec: "args=[\'node_ids\', \'gradients\', \'hessians\', \'bucketized_features_list\', \'max_splits\', \'num_buckets\', \'name\'], varargs=None, keywords=None, defaults=[\'None\'], "
  }
  member_method {
    name: "BoostedTreesPredict"
    argspec: "args=[\'tree_ensemble_handle\', \'bucketized_features\', \'logits_dimension\', \'name\'], varargs=None, keywords=None, defaults=[\'None\'], "
  }
  member_method {
    name: "BoostedTreesQuantileStreamResourceAddSummaries"
    argspec: "args=[\'quantile_stream_resource_handle\', \'summaries\', \'name\'], varargs=None, keywords=None, defaults=[\'None\'], "
  }
  member_method {
    name: "BoostedTreesQuantileStreamResourceDeserialize"
    argspec: "args=[\'quantile_stream_resource_handle\', \'bucket_boundaries\', \'name\'], varargs=None, keywords=None, defaults=[\'None\'], "
  }
  member_method {
    name: "BoostedTreesQuantileStreamResourceFlush"
    argspec: "args=[\'quantile_stream_resource_handle\', \'num_buckets\', \'generate_quantiles\', \'name\'], varargs=None, keywords=None, defaults=[\'False\', \'None\'], "
  }
  member_method {
    name: "BoostedTreesQuantileStreamResourceGetBucketBoundaries"
    argspec: "args=[\'quantile_stream_resource_handle\', \'num_features\', \'name\'], varargs=None, keywords=None, defaults=[\'None\'], "
  }
  member_method {
    name: "BoostedTreesQuantileStreamResourceHandleOp"
    argspec: "args=[\'container\', \'shared_name\', \'name\'], varargs=None, keywords=None, defaults=[\'\', \'\', \'None\'], "
  }
  member_method {
    name: "BoostedTreesSerializeEnsemble"
    argspec: "args=[\'tree_ensemble_handle\', \'name\'], varargs=None, keywords=None, defaults=[\'None\'], "
  }
  member_method {
    name: "BoostedTreesSparseAggregateStats"
    argspec: "args=[\'node_ids\', \'gradients\', \'hessians\', \'feature_indices\', \'feature_values\', \'feature_shape\', \'max_splits\', \'num_buckets\', \'name\'], varargs=None, keywords=None, defaults=[\'None\'], "
  }
  member_method {
    name: "BoostedTreesSparseCalculateBestFeatureSplit"
    argspec: "args=[\'node_id_range\', \'stats_summary_indices\', \'stats_summary_values\', \'stats_summary_shape\', \'l1\', \'l2\', \'tree_complexity\', \'min_node_weight\', \'logits_dimension\', \'split_type\', \'name\'], varargs=None, keywords=None, defaults=[\'inequality\', \'None\'], "
  }
  member_method {
    name: "BoostedTreesTrainingPredict"
    argspec: "args=[\'tree_ensemble_handle\', \'cached_tree_ids\', \'cached_node_ids\', \'bucketized_features\', \'logits_dimension\', \'name\'], varargs=None, keywords=None, defaults=[\'None\'], "
  }
  member_method {
    name: "BoostedTreesUpdateEnsemble"
    argspec: "args=[\'tree_ensemble_handle\', \'feature_ids\', \'node_ids\', \'gains\', \'thresholds\', \'left_node_contribs\', \'right_node_contribs\', \'max_depth\', \'learning_rate\', \'pruning_mode\', \'name\'], varargs=None, keywords=None, defaults=[\'None\'], "
  }
  member_method {
    name: "BoostedTreesUpdateEnsembleV2"
    argspec: "args=[\'tree_ensemble_handle\', \'feature_ids\', \'dimension_ids\', \'node_ids\', \'gains\', \'thresholds\', \'left_node_contribs\', \'right_node_contribs\', \'split_types\', \'max_depth\', \'learning_rate\', \'pruning_mode\', \'name\'], varargs=None, keywords=None, defaults=[\'None\'], "
  }
  member_method {
    name: "BroadcastArgs"
    argspec: "args=[\'s0\', \'s1\', \'name\'], varargs=None, keywords=None, defaults=[\'None\'], "
  }
  member_method {
    name: "BroadcastGradientArgs"
    argspec: "args=[\'s0\', \'s1\', \'name\'], varargs=None, keywords=None, defaults=[\'None\'], "
  }
  member_method {
    name: "BroadcastTo"
    argspec: "args=[\'input\', \'shape\', \'name\'], varargs=None, keywords=None, defaults=[\'None\'], "
  }
  member_method {
    name: "Bucketize"
    argspec: "args=[\'input\', \'boundaries\', \'name\'], varargs=None, keywords=None, defaults=[\'None\'], "
  }
  member_method {
    name: "BytesProducedStatsDataset"
    argspec: "args=[\'input_dataset\', \'tag\', \'output_types\', \'output_shapes\', \'name\'], varargs=None, keywords=None, defaults=[\'None\'], "
  }
  member_method {
    name: "CSVDataset"
    argspec: "args=[\'filenames\', \'compression_type\', \'buffer_size\', \'header\', \'field_delim\', \'use_quote_delim\', \'na_value\', \'select_cols\', \'record_defaults\', \'output_shapes\', \'name\'], varargs=None, keywords=None, defaults=[\'None\'], "
  }
  member_method {
    name: "CTCBeamSearchDecoder"
    argspec: "args=[\'inputs\', \'sequence_length\', \'beam_width\', \'top_paths\', \'merge_repeated\', \'name\'], varargs=None, keywords=None, defaults=[\'True\', \'None\'], "
  }
  member_method {
    name: "CTCGreedyDecoder"
    argspec: "args=[\'inputs\', \'sequence_length\', \'merge_repeated\', \'name\'], varargs=None, keywords=None, defaults=[\'False\', \'None\'], "
  }
  member_method {
    name: "CTCLoss"
    argspec: "args=[\'inputs\', \'labels_indices\', \'labels_values\', \'sequence_length\', \'preprocess_collapse_repeated\', \'ctc_merge_repeated\', \'ignore_longer_outputs_than_inputs\', \'name\'], varargs=None, keywords=None, defaults=[\'False\', \'True\', \'False\', \'None\'], "
  }
  member_method {
    name: "CTCLossV2"
    argspec: "args=[\'inputs\', \'labels_indices\', \'labels_values\', \'sequence_length\', \'preprocess_collapse_repeated\', \'ctc_merge_repeated\', \'ignore_longer_outputs_than_inputs\', \'name\'], varargs=None, keywords=None, defaults=[\'False\', \'True\', \'False\', \'None\'], "
  }
  member_method {
    name: "CacheDataset"
    argspec: "args=[\'input_dataset\', \'filename\', \'output_types\', \'output_shapes\', \'name\'], varargs=None, keywords=None, defaults=[\'None\'], "
  }
  member_method {
    name: "CacheDatasetV2"
    argspec: "args=[\'input_dataset\', \'filename\', \'cache\', \'output_types\', \'output_shapes\', \'name\'], varargs=None, keywords=None, defaults=[\'None\'], "
  }
  member_method {
    name: "Case"
    argspec: "args=[\'branch_index\', \'input\', \'Tout\', \'branches\', \'output_shapes\', \'name\'], varargs=None, keywords=None, defaults=[\'[]\', \'None\'], "
  }
  member_method {
    name: "Cast"
    argspec: "args=[\'x\', \'DstT\', \'Truncate\', \'name\'], varargs=None, keywords=None, defaults=[\'False\', \'None\'], "
  }
  member_method {
    name: "Ceil"
    argspec: "args=[\'x\', \'name\'], varargs=None, keywords=None, defaults=[\'None\'], "
  }
  member_method {
    name: "CheckNumerics"
    argspec: "args=[\'tensor\', \'message\', \'name\'], varargs=None, keywords=None, defaults=[\'None\'], "
  }
  member_method {
    name: "Cholesky"
    argspec: "args=[\'input\', \'name\'], varargs=None, keywords=None, defaults=[\'None\'], "
  }
  member_method {
    name: "CholeskyGrad"
    argspec: "args=[\'l\', \'grad\', \'name\'], varargs=None, keywords=None, defaults=[\'None\'], "
  }
  member_method {
    name: "ChooseFastestBranchDataset"
    argspec: "args=[\'input_dataset\', \'ratio_numerator\', \'ratio_denominator\', \'other_arguments\', \'num_elements_per_branch\', \'branches\', \'other_arguments_lengths\', \'output_types\', \'output_shapes\', \'name\'], varargs=None, keywords=None, defaults=[\'None\'], "
  }
  member_method {
    name: "ChooseFastestDataset"
    argspec: "args=[\'input_datasets\', \'num_experiments\', \'output_types\', \'output_shapes\', \'name\'], varargs=None, keywords=None, defaults=[\'None\'], "
  }
  member_method {
    name: "ClipByValue"
    argspec: "args=[\'t\', \'clip_value_min\', \'clip_value_max\', \'name\'], varargs=None, keywords=None, defaults=[\'None\'], "
  }
  member_method {
    name: "CloseSummaryWriter"
    argspec: "args=[\'writer\', \'name\'], varargs=None, keywords=None, defaults=[\'None\'], "
  }
  member_method {
    name: "CoalescedBucketizedEmbeddingEncode"
    argspec: "args=[\'ids\', \'local_offset\', \'global_offset\', \'name\'], varargs=None, keywords=None, defaults=[\'None\'], "
  }
  member_method {
    name: "CollectSparseIndices"
    argspec: "args=[\'tensor_name\', \'ktype\', \'config\', \'part_idx\', \'part_count\', \'hash_bucket_size\', \'part_mode\', \'name\'], varargs=None, keywords=None, defaults=[\'\', \'-1\', \'0\', \'0\', \'\', \'None\'], "
  }
  member_method {
    name: "CollectiveBcastRecv"
    argspec: "args=[\'T\', \'group_size\', \'group_key\', \'instance_key\', \'shape\', \'communication_hint\', \'name\'], varargs=None, keywords=None, defaults=[\'auto\', \'None\'], "
  }
  member_method {
    name: "CollectiveBcastSend"
    argspec: "args=[\'input\', \'group_size\', \'group_key\', \'instance_key\', \'shape\', \'communication_hint\', \'name\'], varargs=None, keywords=None, defaults=[\'auto\', \'None\'], "
  }
  member_method {
    name: "CollectiveGather"
    argspec: "args=[\'input\', \'group_size\', \'group_key\', \'instance_key\', \'shape\', \'communication_hint\', \'name\'], varargs=None, keywords=None, defaults=[\'auto\', \'None\'], "
  }
  member_method {
    name: "CollectivePermute"
    argspec: "args=[\'input\', \'source_target_pairs\', \'name\'], varargs=None, keywords=None, defaults=[\'None\'], "
  }
  member_method {
    name: "CollectiveReduce"
    argspec: "args=[\'input\', \'group_size\', \'group_key\', \'instance_key\', \'merge_op\', \'final_op\', \'subdiv_offsets\', \'wait_for\', \'communication_hint\', \'name\'], varargs=None, keywords=None, defaults=[\'[]\', \'auto\', \'None\'], "
  }
  member_method {
    name: "CombinedNonMaxSuppression"
    argspec: "args=[\'boxes\', \'scores\', \'max_output_size_per_class\', \'max_total_size\', \'iou_threshold\', \'score_threshold\', \'pad_per_class\', \'clip_boxes\', \'name\'], varargs=None, keywords=None, defaults=[\'False\', \'True\', \'None\'], "
  }
  member_method {
    name: "CompareAndBitpack"
    argspec: "args=[\'input\', \'threshold\', \'name\'], varargs=None, keywords=None, defaults=[\'None\'], "
  }
  member_method {
    name: "Complex"
    argspec: "args=[\'real\', \'imag\', \'Tout\', \'name\'], varargs=None, keywords=None, defaults=[\"<dtype: \'complex64\'>\", \'None\'], "
  }
  member_method {
    name: "ComplexAbs"
    argspec: "args=[\'x\', \'Tout\', \'name\'], varargs=None, keywords=None, defaults=[\"<dtype: \'float32\'>\", \'None\'], "
  }
  member_method {
    name: "ComputeAccidentalHits"
    argspec: "args=[\'true_classes\', \'sampled_candidates\', \'num_true\', \'seed\', \'seed2\', \'name\'], varargs=None, keywords=None, defaults=[\'0\', \'0\', \'None\'], "
  }
  member_method {
    name: "Concat"
    argspec: "args=[\'concat_dim\', \'values\', \'name\'], varargs=None, keywords=None, defaults=[\'None\'], "
  }
  member_method {
    name: "ConcatOffset"
    argspec: "args=[\'concat_dim\', \'shape\', \'name\'], varargs=None, keywords=None, defaults=[\'None\'], "
  }
  member_method {
    name: "ConcatV2"
    argspec: "args=[\'values\', \'axis\', \'name\'], varargs=None, keywords=None, defaults=[\'None\'], "
  }
  member_method {
    name: "ConcatenateDataset"
    argspec: "args=[\'input_dataset\', \'another_dataset\', \'output_types\', \'output_shapes\', \'name\'], varargs=None, keywords=None, defaults=[\'None\'], "
  }
  member_method {
    name: "ConditionalAccumulator"
    argspec: "args=[\'dtype\', \'shape\', \'container\', \'shared_name\', \'reduction_type\', \'name\'], varargs=None, keywords=None, defaults=[\'\', \'\', \'MEAN\', \'None\'], "
  }
  member_method {
    name: "ConfigureDistributedTPU"
    argspec: "args=[\'embedding_config\', \'tpu_embedding_config\', \'is_global_init\', \'name\'], varargs=None, keywords=None, defaults=[\'\', \'\', \'False\', \'None\'], "
  }
  member_method {
    name: "ConfigureTPUEmbedding"
    argspec: "args=[\'config\', \'name\'], varargs=None, keywords=None, defaults=[\'None\'], "
  }
  member_method {
    name: "Conj"
    argspec: "args=[\'input\', \'name\'], varargs=None, keywords=None, defaults=[\'None\'], "
  }
  member_method {
    name: "ConjugateTranspose"
    argspec: "args=[\'x\', \'perm\', \'name\'], varargs=None, keywords=None, defaults=[\'None\'], "
  }
  member_method {
    name: "Const"
    argspec: "args=[\'value\', \'dtype\', \'name\'], varargs=None, keywords=None, defaults=[\'None\'], "
  }
  member_method {
    name: "ConsumeMutexLock"
    argspec: "args=[\'mutex_lock\', \'name\'], varargs=None, keywords=None, defaults=[\'None\'], "
  }
  member_method {
    name: "ControlTrigger"
    argspec: "args=[\'name\'], varargs=None, keywords=None, defaults=[\'None\'], "
  }
  member_method {
    name: "Conv2D"
    argspec: "args=[\'input\', \'filter\', \'strides\', \'padding\', \'use_cudnn_on_gpu\', \'explicit_paddings\', \'data_format\', \'dilations\', \'name\'], varargs=None, keywords=None, defaults=[\'True\', \'[]\', \'NHWC\', \'[1, 1, 1, 1]\', \'None\'], "
  }
  member_method {
    name: "Conv2DBackpropFilter"
    argspec: "args=[\'input\', \'filter_sizes\', \'out_backprop\', \'strides\', \'padding\', \'use_cudnn_on_gpu\', \'explicit_paddings\', \'data_format\', \'dilations\', \'name\'], varargs=None, keywords=None, defaults=[\'True\', \'[]\', \'NHWC\', \'[1, 1, 1, 1]\', \'None\'], "
  }
  member_method {
    name: "Conv2DBackpropInput"
    argspec: "args=[\'input_sizes\', \'filter\', \'out_backprop\', \'strides\', \'padding\', \'use_cudnn_on_gpu\', \'explicit_paddings\', \'data_format\', \'dilations\', \'name\'], varargs=None, keywords=None, defaults=[\'True\', \'[]\', \'NHWC\', \'[1, 1, 1, 1]\', \'None\'], "
  }
  member_method {
    name: "Conv3D"
    argspec: "args=[\'input\', \'filter\', \'strides\', \'padding\', \'data_format\', \'dilations\', \'name\'], varargs=None, keywords=None, defaults=[\'NDHWC\', \'[1, 1, 1, 1, 1]\', \'None\'], "
  }
  member_method {
    name: "Conv3DBackpropFilter"
    argspec: "args=[\'input\', \'filter\', \'out_backprop\', \'strides\', \'padding\', \'dilations\', \'name\'], varargs=None, keywords=None, defaults=[\'[1, 1, 1, 1, 1]\', \'None\'], "
  }
  member_method {
    name: "Conv3DBackpropFilterV2"
    argspec: "args=[\'input\', \'filter_sizes\', \'out_backprop\', \'strides\', \'padding\', \'data_format\', \'dilations\', \'name\'], varargs=None, keywords=None, defaults=[\'NDHWC\', \'[1, 1, 1, 1, 1]\', \'None\'], "
  }
  member_method {
    name: "Conv3DBackpropInput"
    argspec: "args=[\'input\', \'filter\', \'out_backprop\', \'strides\', \'padding\', \'dilations\', \'name\'], varargs=None, keywords=None, defaults=[\'[1, 1, 1, 1, 1]\', \'None\'], "
  }
  member_method {
    name: "Conv3DBackpropInputV2"
    argspec: "args=[\'input_sizes\', \'filter\', \'out_backprop\', \'strides\', \'padding\', \'data_format\', \'dilations\', \'name\'], varargs=None, keywords=None, defaults=[\'NDHWC\', \'[1, 1, 1, 1, 1]\', \'None\'], "
  }
  member_method {
    name: "CopyTensor"
    argspec: "args=[\'src\', \'name\'], varargs=None, keywords=None, defaults=[\'None\'], "
  }
  member_method {
    name: "Cos"
    argspec: "args=[\'x\', \'name\'], varargs=None, keywords=None, defaults=[\'None\'], "
  }
  member_method {
    name: "Cosh"
    argspec: "args=[\'x\', \'name\'], varargs=None, keywords=None, defaults=[\'None\'], "
  }
  member_method {
    name: "CountUpTo"
    argspec: "args=[\'ref\', \'limit\', \'name\'], varargs=None, keywords=None, defaults=[\'None\'], "
  }
  member_method {
    name: "CreateSummaryDbWriter"
    argspec: "args=[\'writer\', \'db_uri\', \'experiment_name\', \'run_name\', \'user_name\', \'name\'], varargs=None, keywords=None, defaults=[\'None\'], "
  }
  member_method {
    name: "CreateSummaryFileWriter"
    argspec: "args=[\'writer\', \'logdir\', \'max_queue\', \'flush_millis\', \'filename_suffix\', \'name\'], varargs=None, keywords=None, defaults=[\'None\'], "
  }
  member_method {
    name: "CropAndResize"
    argspec: "args=[\'image\', \'boxes\', \'box_ind\', \'crop_size\', \'method\', \'extrapolation_value\', \'name\'], varargs=None, keywords=None, defaults=[\'bilinear\', \'0\', \'None\'], "
  }
  member_method {
    name: "CropAndResizeGradBoxes"
    argspec: "args=[\'grads\', \'image\', \'boxes\', \'box_ind\', \'method\', \'name\'], varargs=None, keywords=None, defaults=[\'bilinear\', \'None\'], "
  }
  member_method {
    name: "CropAndResizeGradImage"
    argspec: "args=[\'grads\', \'boxes\', \'box_ind\', \'image_size\', \'T\', \'method\', \'name\'], varargs=None, keywords=None, defaults=[\'bilinear\', \'None\'], "
  }
  member_method {
    name: "Cross"
    argspec: "args=[\'a\', \'b\', \'name\'], varargs=None, keywords=None, defaults=[\'None\'], "
  }
  member_method {
    name: "CrossReplicaSum"
    argspec: "args=[\'input\', \'group_assignment\', \'name\'], varargs=None, keywords=None, defaults=[\'None\'], "
  }
  member_method {
    name: "CudnnRNN"
    argspec: "args=[\'input\', \'input_h\', \'input_c\', \'params\', \'rnn_mode\', \'input_mode\', \'direction\', \'dropout\', \'seed\', \'seed2\', \'is_training\', \'name\'], varargs=None, keywords=None, defaults=[\'lstm\', \'linear_input\', \'unidirectional\', \'0\', \'0\', \'0\', \'True\', \'None\'], "
  }
  member_method {
    name: "CudnnRNNBackprop"
    argspec: "args=[\'input\', \'input_h\', \'input_c\', \'params\', \'output\', \'output_h\', \'output_c\', \'output_backprop\', \'output_h_backprop\', \'output_c_backprop\', \'reserve_space\', \'rnn_mode\', \'input_mode\', \'direction\', \'dropout\', \'seed\', \'seed2\', \'name\'], varargs=None, keywords=None, defaults=[\'lstm\', \'linear_input\', \'unidirectional\', \'0\', \'0\', \'0\', \'None\'], "
  }
  member_method {
    name: "CudnnRNNBackpropV2"
    argspec: "args=[\'input\', \'input_h\', \'input_c\', \'params\', \'output\', \'output_h\', \'output_c\', \'output_backprop\', \'output_h_backprop\', \'output_c_backprop\', \'reserve_space\', \'host_reserved\', \'rnn_mode\', \'input_mode\', \'direction\', \'dropout\', \'seed\', \'seed2\', \'name\'], varargs=None, keywords=None, defaults=[\'lstm\', \'linear_input\', \'unidirectional\', \'0\', \'0\', \'0\', \'None\'], "
  }
  member_method {
    name: "CudnnRNNBackpropV3"
    argspec: "args=[\'input\', \'input_h\', \'input_c\', \'params\', \'sequence_lengths\', \'output\', \'output_h\', \'output_c\', \'output_backprop\', \'output_h_backprop\', \'output_c_backprop\', \'reserve_space\', \'host_reserved\', \'rnn_mode\', \'input_mode\', \'direction\', \'dropout\', \'seed\', \'seed2\', \'num_proj\', \'time_major\', \'name\'], varargs=None, keywords=None, defaults=[\'lstm\', \'linear_input\', \'unidirectional\', \'0\', \'0\', \'0\', \'0\', \'True\', \'None\'], "
  }
  member_method {
    name: "CudnnRNNCanonicalToParams"
    argspec: "args=[\'num_layers\', \'num_units\', \'input_size\', \'weights\', \'biases\', \'rnn_mode\', \'input_mode\', \'direction\', \'dropout\', \'seed\', \'seed2\', \'name\'], varargs=None, keywords=None, defaults=[\'lstm\', \'linear_input\', \'unidirectional\', \'0\', \'0\', \'0\', \'None\'], "
  }
  member_method {
    name: "CudnnRNNCanonicalToParamsV2"
    argspec: "args=[\'num_layers\', \'num_units\', \'input_size\', \'weights\', \'biases\', \'rnn_mode\', \'input_mode\', \'direction\', \'dropout\', \'seed\', \'seed2\', \'num_proj\', \'name\'], varargs=None, keywords=None, defaults=[\'lstm\', \'linear_input\', \'unidirectional\', \'0\', \'0\', \'0\', \'0\', \'None\'], "
  }
  member_method {
    name: "CudnnRNNParamsSize"
    argspec: "args=[\'num_layers\', \'num_units\', \'input_size\', \'T\', \'S\', \'rnn_mode\', \'input_mode\', \'direction\', \'dropout\', \'seed\', \'seed2\', \'num_proj\', \'name\'], varargs=None, keywords=None, defaults=[\'lstm\', \'linear_input\', \'unidirectional\', \'0\', \'0\', \'0\', \'0\', \'None\'], "
  }
  member_method {
    name: "CudnnRNNParamsToCanonical"
    argspec: "args=[\'num_layers\', \'num_units\', \'input_size\', \'params\', \'num_params\', \'rnn_mode\', \'input_mode\', \'direction\', \'dropout\', \'seed\', \'seed2\', \'name\'], varargs=None, keywords=None, defaults=[\'lstm\', \'linear_input\', \'unidirectional\', \'0\', \'0\', \'0\', \'None\'], "
  }
  member_method {
    name: "CudnnRNNParamsToCanonicalV2"
    argspec: "args=[\'num_layers\', \'num_units\', \'input_size\', \'params\', \'num_params_weights\', \'num_params_biases\', \'rnn_mode\', \'input_mode\', \'direction\', \'dropout\', \'seed\', \'seed2\', \'num_proj\', \'name\'], varargs=None, keywords=None, defaults=[\'lstm\', \'linear_input\', \'unidirectional\', \'0\', \'0\', \'0\', \'0\', \'None\'], "
  }
  member_method {
    name: "CudnnRNNV2"
    argspec: "args=[\'input\', \'input_h\', \'input_c\', \'params\', \'rnn_mode\', \'input_mode\', \'direction\', \'dropout\', \'seed\', \'seed2\', \'is_training\', \'name\'], varargs=None, keywords=None, defaults=[\'lstm\', \'linear_input\', \'unidirectional\', \'0\', \'0\', \'0\', \'True\', \'None\'], "
  }
  member_method {
    name: "CudnnRNNV3"
    argspec: "args=[\'input\', \'input_h\', \'input_c\', \'params\', \'sequence_lengths\', \'rnn_mode\', \'input_mode\', \'direction\', \'dropout\', \'seed\', \'seed2\', \'num_proj\', \'is_training\', \'time_major\', \'name\'], varargs=None, keywords=None, defaults=[\'lstm\', \'linear_input\', \'unidirectional\', \'0\', \'0\', \'0\', \'0\', \'True\', \'True\', \'None\'], "
  }
  member_method {
    name: "Cumprod"
    argspec: "args=[\'x\', \'axis\', \'exclusive\', \'reverse\', \'name\'], varargs=None, keywords=None, defaults=[\'False\', \'False\', \'None\'], "
  }
  member_method {
    name: "Cumsum"
    argspec: "args=[\'x\', \'axis\', \'exclusive\', \'reverse\', \'name\'], varargs=None, keywords=None, defaults=[\'False\', \'False\', \'None\'], "
  }
  member_method {
    name: "CumulativeLogsumexp"
    argspec: "args=[\'x\', \'axis\', \'exclusive\', \'reverse\', \'name\'], varargs=None, keywords=None, defaults=[\'False\', \'False\', \'None\'], "
  }
  member_method {
    name: "DataFormatDimMap"
    argspec: "args=[\'x\', \'src_format\', \'dst_format\', \'name\'], varargs=None, keywords=None, defaults=[\'NHWC\', \'NCHW\', \'None\'], "
  }
  member_method {
    name: "DataFormatVecPermute"
    argspec: "args=[\'x\', \'src_format\', \'dst_format\', \'name\'], varargs=None, keywords=None, defaults=[\'NHWC\', \'NCHW\', \'None\'], "
  }
  member_method {
    name: "DatasetCardinality"
    argspec: "args=[\'input_dataset\', \'name\'], varargs=None, keywords=None, defaults=[\'None\'], "
  }
  member_method {
    name: "DatasetFromGraph"
    argspec: "args=[\'graph_def\', \'name\'], varargs=None, keywords=None, defaults=[\'None\'], "
  }
  member_method {
    name: "DatasetToGraph"
    argspec: "args=[\'input_dataset\', \'stateful_whitelist\', \'name\'], varargs=None, keywords=None, defaults=[\'[]\', \'None\'], "
  }
  member_method {
    name: "DatasetToSingleElement"
    argspec: "args=[\'dataset\', \'output_types\', \'output_shapes\', \'name\'], varargs=None, keywords=None, defaults=[\'None\'], "
  }
  member_method {
    name: "DatasetToTFRecord"
    argspec: "args=[\'input_dataset\', \'filename\', \'compression_type\', \'name\'], varargs=None, keywords=None, defaults=[\'None\'], "
  }
  member_method {
    name: "DebugGradientIdentity"
    argspec: "args=[\'input\', \'name\'], varargs=None, keywords=None, defaults=[\'None\'], "
  }
  member_method {
    name: "DebugGradientRefIdentity"
    argspec: "args=[\'input\', \'name\'], varargs=None, keywords=None, defaults=[\'None\'], "
  }
  member_method {
    name: "DecodeAndCropJpeg"
    argspec: "args=[\'contents\', \'crop_window\', \'channels\', \'ratio\', \'fancy_upscaling\', \'try_recover_truncated\', \'acceptable_fraction\', \'dct_method\', \'name\'], varargs=None, keywords=None, defaults=[\'0\', \'1\', \'True\', \'False\', \'1\', \'\', \'None\'], "
  }
  member_method {
    name: "DecodeBase64"
    argspec: "args=[\'input\', \'name\'], varargs=None, keywords=None, defaults=[\'None\'], "
  }
  member_method {
    name: "DecodeBmp"
    argspec: "args=[\'contents\', \'channels\', \'name\'], varargs=None, keywords=None, defaults=[\'0\', \'None\'], "
  }
  member_method {
    name: "DecodeCSV"
    argspec: "args=[\'records\', \'record_defaults\', \'field_delim\', \'use_quote_delim\', \'na_value\', \'select_cols\', \'name\'], varargs=None, keywords=None, defaults=[\',\', \'True\', \'\', \'[]\', \'None\'], "
  }
  member_method {
    name: "DecodeCompressed"
    argspec: "args=[\'bytes\', \'compression_type\', \'name\'], varargs=None, keywords=None, defaults=[\'\', \'None\'], "
  }
  member_method {
    name: "DecodeGif"
    argspec: "args=[\'contents\', \'name\'], varargs=None, keywords=None, defaults=[\'None\'], "
  }
  member_method {
    name: "DecodeJSONExample"
    argspec: "args=[\'json_examples\', \'name\'], varargs=None, keywords=None, defaults=[\'None\'], "
  }
  member_method {
    name: "DecodeJpeg"
    argspec: "args=[\'contents\', \'channels\', \'ratio\', \'fancy_upscaling\', \'try_recover_truncated\', \'acceptable_fraction\', \'dct_method\', \'name\'], varargs=None, keywords=None, defaults=[\'0\', \'1\', \'True\', \'False\', \'1\', \'\', \'None\'], "
  }
  member_method {
    name: "DecodePaddedRaw"
    argspec: "args=[\'input_bytes\', \'fixed_length\', \'out_type\', \'little_endian\', \'name\'], varargs=None, keywords=None, defaults=[\'True\', \'None\'], "
  }
  member_method {
    name: "DecodePng"
    argspec: "args=[\'contents\', \'channels\', \'dtype\', \'name\'], varargs=None, keywords=None, defaults=[\'0\', \"<dtype: \'uint8\'>\", \'None\'], "
  }
  member_method {
    name: "DecodeProtoV2"
    argspec: "args=[\'bytes\', \'message_type\', \'field_names\', \'output_types\', \'descriptor_source\', \'message_format\', \'sanitize\', \'name\'], varargs=None, keywords=None, defaults=[\'local://\', \'binary\', \'False\', \'None\'], "
  }
  member_method {
    name: "DecodeRaw"
    argspec: "args=[\'bytes\', \'out_type\', \'little_endian\', \'name\'], varargs=None, keywords=None, defaults=[\'True\', \'None\'], "
  }
  member_method {
    name: "DecodeWav"
    argspec: "args=[\'contents\', \'desired_channels\', \'desired_samples\', \'name\'], varargs=None, keywords=None, defaults=[\'-1\', \'-1\', \'None\'], "
  }
  member_method {
    name: "DeepCopy"
    argspec: "args=[\'x\', \'name\'], varargs=None, keywords=None, defaults=[\'None\'], "
  }
  member_method {
    name: "DeleteIterator"
    argspec: "args=[\'handle\', \'deleter\', \'name\'], varargs=None, keywords=None, defaults=[\'None\'], "
  }
  member_method {
    name: "DeleteMemoryCache"
    argspec: "args=[\'handle\', \'deleter\', \'name\'], varargs=None, keywords=None, defaults=[\'None\'], "
  }
  member_method {
    name: "DeleteMultiDeviceIterator"
    argspec: "args=[\'multi_device_iterator\', \'iterators\', \'deleter\', \'name\'], varargs=None, keywords=None, defaults=[\'None\'], "
  }
  member_method {
    name: "DeleteRandomSeedGenerator"
    argspec: "args=[\'handle\', \'deleter\', \'name\'], varargs=None, keywords=None, defaults=[\'None\'], "
  }
  member_method {
    name: "DeleteSessionTensor"
    argspec: "args=[\'handle\', \'name\'], varargs=None, keywords=None, defaults=[\'None\'], "
  }
  member_method {
    name: "DenseDecode"
    argspec: "args=[\'input\', \'max_id\', \'T\', \'name\'], varargs=None, keywords=None, defaults=[\'None\'], "
  }
  member_method {
    name: "DenseToDenseSetOperation"
    argspec: "args=[\'set1\', \'set2\', \'set_operation\', \'validate_indices\', \'name\'], varargs=None, keywords=None, defaults=[\'True\', \'None\'], "
  }
  member_method {
    name: "DenseToSparseBatchDataset"
    argspec: "args=[\'input_dataset\', \'batch_size\', \'row_shape\', \'output_types\', \'output_shapes\', \'name\'], varargs=None, keywords=None, defaults=[\'None\'], "
  }
  member_method {
    name: "DenseToSparseSetOperation"
    argspec: "args=[\'set1\', \'set2_indices\', \'set2_values\', \'set2_shape\', \'set_operation\', \'validate_indices\', \'name\'], varargs=None, keywords=None, defaults=[\'True\', \'None\'], "
  }
  member_method {
    name: "DepthToSpace"
    argspec: "args=[\'input\', \'block_size\', \'data_format\', \'name\'], varargs=None, keywords=None, defaults=[\'NHWC\', \'None\'], "
  }
  member_method {
    name: "DepthwiseConv2dNative"
    argspec: "args=[\'input\', \'filter\', \'strides\', \'padding\', \'data_format\', \'dilations\', \'name\'], varargs=None, keywords=None, defaults=[\'NHWC\', \'[1, 1, 1, 1]\', \'None\'], "
  }
  member_method {
    name: "DepthwiseConv2dNativeBackpropFilter"
    argspec: "args=[\'input\', \'filter_sizes\', \'out_backprop\', \'strides\', \'padding\', \'data_format\', \'dilations\', \'name\'], varargs=None, keywords=None, defaults=[\'NHWC\', \'[1, 1, 1, 1]\', \'None\'], "
  }
  member_method {
    name: "DepthwiseConv2dNativeBackpropInput"
    argspec: "args=[\'input_sizes\', \'filter\', \'out_backprop\', \'strides\', \'padding\', \'data_format\', \'dilations\', \'name\'], varargs=None, keywords=None, defaults=[\'NHWC\', \'[1, 1, 1, 1]\', \'None\'], "
  }
  member_method {
    name: "Dequantize"
    argspec: "args=[\'input\', \'min_range\', \'max_range\', \'mode\', \'narrow_range\', \'axis\', \'dtype\', \'name\'], varargs=None, keywords=None, defaults=[\'MIN_COMBINED\', \'False\', \'-1\', \"<dtype: \'float32\'>\", \'None\'], "
  }
  member_method {
    name: "DeserializeIterator"
    argspec: "args=[\'resource_handle\', \'serialized\', \'name\'], varargs=None, keywords=None, defaults=[\'None\'], "
  }
  member_method {
    name: "DeserializeManySparse"
    argspec: "args=[\'serialized_sparse\', \'dtype\', \'name\'], varargs=None, keywords=None, defaults=[\'None\'], "
  }
  member_method {
    name: "DeserializeSparse"
    argspec: "args=[\'serialized_sparse\', \'dtype\', \'name\'], varargs=None, keywords=None, defaults=[\'None\'], "
  }
  member_method {
    name: "DestroyKvResourceOp"
    argspec: "args=[\'resource\', \'ignore_lookup_error\', \'name\'], varargs=None, keywords=None, defaults=[\'True\', \'None\'], "
  }
  member_method {
    name: "DestroyResourceOp"
    argspec: "args=[\'resource\', \'ignore_lookup_error\', \'name\'], varargs=None, keywords=None, defaults=[\'True\', \'None\'], "
  }
  member_method {
    name: "DestroyTemporaryVariable"
    argspec: "args=[\'ref\', \'var_name\', \'name\'], varargs=None, keywords=None, defaults=[\'None\'], "
  }
  member_method {
    name: "Diag"
    argspec: "args=[\'diagonal\', \'name\'], varargs=None, keywords=None, defaults=[\'None\'], "
  }
  member_method {
    name: "DiagPart"
    argspec: "args=[\'input\', \'name\'], varargs=None, keywords=None, defaults=[\'None\'], "
  }
  member_method {
    name: "Digamma"
    argspec: "args=[\'x\', \'name\'], varargs=None, keywords=None, defaults=[\'None\'], "
  }
  member_method {
    name: "Dilation2D"
    argspec: "args=[\'input\', \'filter\', \'strides\', \'rates\', \'padding\', \'name\'], varargs=None, keywords=None, defaults=[\'None\'], "
  }
  member_method {
    name: "Dilation2DBackpropFilter"
    argspec: "args=[\'input\', \'filter\', \'out_backprop\', \'strides\', \'rates\', \'padding\', \'name\'], varargs=None, keywords=None, defaults=[\'None\'], "
  }
  member_method {
    name: "Dilation2DBackpropInput"
    argspec: "args=[\'input\', \'filter\', \'out_backprop\', \'strides\', \'rates\', \'padding\', \'name\'], varargs=None, keywords=None, defaults=[\'None\'], "
  }
  member_method {
    name: "DirectedInterleaveDataset"
    argspec: "args=[\'selector_input_dataset\', \'data_input_datasets\', \'output_types\', \'output_shapes\', \'name\'], varargs=None, keywords=None, defaults=[\'None\'], "
  }
  member_method {
    name: "Div"
    argspec: "args=[\'x\', \'y\', \'name\'], varargs=None, keywords=None, defaults=[\'None\'], "
  }
  member_method {
    name: "DivNoNan"
    argspec: "args=[\'x\', \'y\', \'name\'], varargs=None, keywords=None, defaults=[\'None\'], "
  }
  member_method {
    name: "DrawBoundingBoxes"
    argspec: "args=[\'images\', \'boxes\', \'name\'], varargs=None, keywords=None, defaults=[\'None\'], "
  }
  member_method {
    name: "DrawBoundingBoxesV2"
    argspec: "args=[\'images\', \'boxes\', \'colors\', \'name\'], varargs=None, keywords=None, defaults=[\'None\'], "
  }
  member_method {
    name: "DynamicPartition"
    argspec: "args=[\'data\', \'partitions\', \'num_partitions\', \'name\'], varargs=None, keywords=None, defaults=[\'None\'], "
  }
  member_method {
    name: "DynamicPartitionFuse"
    argspec: "args=[\'data\', \'num_total_ids\', \'num_partitions\', \'name\'], varargs=None, keywords=None, defaults=[\'1\', \'None\'], "
  }
  member_method {
    name: "DynamicStitch"
    argspec: "args=[\'indices\', \'data\', \'name\'], varargs=None, keywords=None, defaults=[\'None\'], "
  }
  member_method {
    name: "DynamicStitchFast"
    argspec: "args=[\'indices\', \'data\', \'name\'], varargs=None, keywords=None, defaults=[\'None\'], "
  }
  member_method {
    name: "EagerPyFunc"
    argspec: "args=[\'input\', \'token\', \'Tout\', \'is_async\', \'name\'], varargs=None, keywords=None, defaults=[\'False\', \'None\'], "
  }
  member_method {
    name: "EditDistance"
    argspec: "args=[\'hypothesis_indices\', \'hypothesis_values\', \'hypothesis_shape\', \'truth_indices\', \'truth_values\', \'truth_shape\', \'normalize\', \'name\'], varargs=None, keywords=None, defaults=[\'True\', \'None\'], "
  }
  member_method {
    name: "Einsum"
    argspec: "args=[\'inputs\', \'equation\', \'name\'], varargs=None, keywords=None, defaults=[\'None\'], "
  }
  member_method {
    name: "Elu"
    argspec: "args=[\'features\', \'name\'], varargs=None, keywords=None, defaults=[\'None\'], "
  }
  member_method {
    name: "EluGrad"
    argspec: "args=[\'gradients\', \'outputs\', \'name\'], varargs=None, keywords=None, defaults=[\'None\'], "
  }
  member_method {
    name: "Empty"
    argspec: "args=[\'shape\', \'dtype\', \'init\', \'name\'], varargs=None, keywords=None, defaults=[\'False\', \'None\'], "
  }
  member_method {
    name: "EmptyTensorList"
    argspec: "args=[\'element_shape\', \'max_num_elements\', \'element_dtype\', \'name\'], varargs=None, keywords=None, defaults=[\'None\'], "
  }
  member_method {
    name: "EncodeBase64"
    argspec: "args=[\'input\', \'pad\', \'name\'], varargs=None, keywords=None, defaults=[\'False\', \'None\'], "
  }
  member_method {
    name: "EncodeJpeg"
    argspec: "args=[\'image\', \'format\', \'quality\', \'progressive\', \'optimize_size\', \'chroma_downsampling\', \'density_unit\', \'x_density\', \'y_density\', \'xmp_metadata\', \'name\'], varargs=None, keywords=None, defaults=[\'\', \'95\', \'False\', \'False\', \'True\', \'in\', \'300\', \'300\', \'\', \'None\'], "
  }
  member_method {
    name: "EncodeJpegVariableQuality"
    argspec: "args=[\'images\', \'quality\', \'name\'], varargs=None, keywords=None, defaults=[\'None\'], "
  }
  member_method {
    name: "EncodePng"
    argspec: "args=[\'image\', \'compression\', \'name\'], varargs=None, keywords=None, defaults=[\'-1\', \'None\'], "
  }
  member_method {
    name: "EncodeProto"
    argspec: "args=[\'sizes\', \'values\', \'field_names\', \'message_type\', \'descriptor_source\', \'name\'], varargs=None, keywords=None, defaults=[\'local://\', \'None\'], "
  }
  member_method {
    name: "EncodeWav"
    argspec: "args=[\'audio\', \'sample_rate\', \'name\'], varargs=None, keywords=None, defaults=[\'None\'], "
  }
  member_method {
    name: "EnqueueTPUEmbeddingIntegerBatch"
    argspec: "args=[\'batch\', \'mode_override\', \'device_ordinal\', \'name\'], varargs=None, keywords=None, defaults=[\'-1\', \'None\'], "
  }
  member_method {
    name: "EnqueueTPUEmbeddingSparseBatch"
    argspec: "args=[\'sample_indices\', \'embedding_indices\', \'aggregation_weights\', \'mode_override\', \'device_ordinal\', \'combiners\', \'name\'], varargs=None, keywords=None, defaults=[\'-1\', \'[]\', \'None\'], "
  }
  member_method {
    name: "EnqueueTPUEmbeddingSparseTensorBatch"
    argspec: "args=[\'sample_indices\', \'embedding_indices\', \'aggregation_weights\', \'mode_override\', \'table_ids\', \'device_ordinal\', \'combiners\', \'max_sequence_lengths\', \'name\'], varargs=None, keywords=None, defaults=[\'-1\', \'[]\', \'[]\', \'None\'], "
  }
  member_method {
    name: "EnsureShape"
    argspec: "args=[\'input\', \'shape\', \'name\'], varargs=None, keywords=None, defaults=[\'None\'], "
  }
  member_method {
    name: "Enter"
    argspec: "args=[\'data\', \'frame_name\', \'is_constant\', \'parallel_iterations\', \'name\'], varargs=None, keywords=None, defaults=[\'False\', \'10\', \'None\'], "
  }
  member_method {
    name: "Equal"
    argspec: "args=[\'x\', \'y\', \'incompatible_shape_error\', \'name\'], varargs=None, keywords=None, defaults=[\'True\', \'None\'], "
  }
  member_method {
    name: "Erf"
    argspec: "args=[\'x\', \'name\'], varargs=None, keywords=None, defaults=[\'None\'], "
  }
  member_method {
    name: "Erfc"
    argspec: "args=[\'x\', \'name\'], varargs=None, keywords=None, defaults=[\'None\'], "
  }
  member_method {
    name: "EuclideanNorm"
    argspec: "args=[\'input\', \'axis\', \'keep_dims\', \'name\'], varargs=None, keywords=None, defaults=[\'False\', \'None\'], "
  }
  member_method {
    name: "Exit"
    argspec: "args=[\'data\', \'name\'], varargs=None, keywords=None, defaults=[\'None\'], "
  }
  member_method {
    name: "Exp"
    argspec: "args=[\'x\', \'name\'], varargs=None, keywords=None, defaults=[\'None\'], "
  }
  member_method {
    name: "ExpandDims"
    argspec: "args=[\'input\', \'axis\', \'name\'], varargs=None, keywords=None, defaults=[\'None\'], "
  }
  member_method {
    name: "ExperimentalAssertNextDataset"
    argspec: "args=[\'input_dataset\', \'transformations\', \'output_types\', \'output_shapes\', \'name\'], varargs=None, keywords=None, defaults=[\'None\'], "
  }
  member_method {
    name: "ExperimentalAutoShardDataset"
    argspec: "args=[\'input_dataset\', \'num_workers\', \'index\', \'output_types\', \'output_shapes\', \'name\'], varargs=None, keywords=None, defaults=[\'None\'], "
  }
  member_method {
    name: "ExperimentalBytesProducedStatsDataset"
    argspec: "args=[\'input_dataset\', \'tag\', \'output_types\', \'output_shapes\', \'name\'], varargs=None, keywords=None, defaults=[\'None\'], "
  }
  member_method {
    name: "ExperimentalCSVDataset"
    argspec: "args=[\'filenames\', \'compression_type\', \'buffer_size\', \'header\', \'field_delim\', \'use_quote_delim\', \'na_value\', \'select_cols\', \'record_defaults\', \'output_shapes\', \'name\'], varargs=None, keywords=None, defaults=[\'None\'], "
  }
  member_method {
    name: "ExperimentalChooseFastestDataset"
    argspec: "args=[\'input_datasets\', \'num_experiments\', \'output_types\', \'output_shapes\', \'name\'], varargs=None, keywords=None, defaults=[\'None\'], "
  }
  member_method {
    name: "ExperimentalDatasetCardinality"
    argspec: "args=[\'input_dataset\', \'name\'], varargs=None, keywords=None, defaults=[\'None\'], "
  }
  member_method {
    name: "ExperimentalDatasetToTFRecord"
    argspec: "args=[\'input_dataset\', \'filename\', \'compression_type\', \'name\'], varargs=None, keywords=None, defaults=[\'None\'], "
  }
  member_method {
    name: "ExperimentalDenseToSparseBatchDataset"
    argspec: "args=[\'input_dataset\', \'batch_size\', \'row_shape\', \'output_types\', \'output_shapes\', \'name\'], varargs=None, keywords=None, defaults=[\'None\'], "
  }
  member_method {
    name: "ExperimentalDirectedInterleaveDataset"
    argspec: "args=[\'selector_input_dataset\', \'data_input_datasets\', \'output_types\', \'output_shapes\', \'name\'], varargs=None, keywords=None, defaults=[\'None\'], "
  }
  member_method {
    name: "ExperimentalGroupByReducerDataset"
    argspec: "args=[\'input_dataset\', \'key_func_other_arguments\', \'init_func_other_arguments\', \'reduce_func_other_arguments\', \'finalize_func_other_arguments\', \'key_func\', \'init_func\', \'reduce_func\', \'finalize_func\', \'output_types\', \'output_shapes\', \'name\'], varargs=None, keywords=None, defaults=[\'None\'], "
  }
  member_method {
    name: "ExperimentalGroupByWindowDataset"
    argspec: "args=[\'input_dataset\', \'key_func_other_arguments\', \'reduce_func_other_arguments\', \'window_size_func_other_arguments\', \'key_func\', \'reduce_func\', \'window_size_func\', \'output_types\', \'output_shapes\', \'name\'], varargs=None, keywords=None, defaults=[\'None\'], "
  }
  member_method {
    name: "ExperimentalIgnoreErrorsDataset"
    argspec: "args=[\'input_dataset\', \'output_types\', \'output_shapes\', \'name\'], varargs=None, keywords=None, defaults=[\'None\'], "
  }
  member_method {
    name: "ExperimentalIteratorGetDevice"
    argspec: "args=[\'resource\', \'name\'], varargs=None, keywords=None, defaults=[\'None\'], "
  }
  member_method {
    name: "ExperimentalLMDBDataset"
    argspec: "args=[\'filenames\', \'output_types\', \'output_shapes\', \'name\'], varargs=None, keywords=None, defaults=[\'None\'], "
  }
  member_method {
    name: "ExperimentalLatencyStatsDataset"
    argspec: "args=[\'input_dataset\', \'tag\', \'output_types\', \'output_shapes\', \'name\'], varargs=None, keywords=None, defaults=[\'None\'], "
  }
  member_method {
    name: "ExperimentalMapAndBatchDataset"
    argspec: "args=[\'input_dataset\', \'other_arguments\', \'batch_size\', \'num_parallel_calls\', \'drop_remainder\', \'f\', \'output_types\', \'output_shapes\', \'preserve_cardinality\', \'name\'], varargs=None, keywords=None, defaults=[\'False\', \'None\'], "
  }
  member_method {
    name: "ExperimentalMapDataset"
    argspec: "args=[\'input_dataset\', \'other_arguments\', \'f\', \'output_types\', \'output_shapes\', \'use_inter_op_parallelism\', \'preserve_cardinality\', \'name\'], varargs=None, keywords=None, defaults=[\'True\', \'False\', \'None\'], "
  }
  member_method {
    name: "ExperimentalMatchingFilesDataset"
    argspec: "args=[\'patterns\', \'name\'], varargs=None, keywords=None, defaults=[\'None\'], "
  }
  member_method {
    name: "ExperimentalMaxIntraOpParallelismDataset"
    argspec: "args=[\'input_dataset\', \'max_intra_op_parallelism\', \'output_types\', \'output_shapes\', \'name\'], varargs=None, keywords=None, defaults=[\'None\'], "
  }
  member_method {
    name: "ExperimentalNonSerializableDataset"
    argspec: "args=[\'input_dataset\', \'output_types\', \'output_shapes\', \'name\'], varargs=None, keywords=None, defaults=[\'None\'], "
  }
  member_method {
    name: "ExperimentalParallelInterleaveDataset"
    argspec: "args=[\'input_dataset\', \'other_arguments\', \'cycle_length\', \'block_length\', \'sloppy\', \'buffer_output_elements\', \'prefetch_input_elements\', \'f\', \'output_types\', \'output_shapes\', \'name\'], varargs=None, keywords=None, defaults=[\'None\'], "
  }
  member_method {
    name: "ExperimentalParseExampleDataset"
    argspec: "args=[\'input_dataset\', \'num_parallel_calls\', \'dense_defaults\', \'sparse_keys\', \'dense_keys\', \'sparse_types\', \'dense_shapes\', \'output_types\', \'output_shapes\', \'sloppy\', \'name\'], varargs=None, keywords=None, defaults=[\'False\', \'None\'], "
  }
  member_method {
    name: "ExperimentalPrivateThreadPoolDataset"
    argspec: "args=[\'input_dataset\', \'num_threads\', \'output_types\', \'output_shapes\', \'name\'], varargs=None, keywords=None, defaults=[\'None\'], "
  }
  member_method {
    name: "ExperimentalRandomDataset"
    argspec: "args=[\'seed\', \'seed2\', \'output_types\', \'output_shapes\', \'name\'], varargs=None, keywords=None, defaults=[\'None\'], "
  }
  member_method {
    name: "ExperimentalRebatchDataset"
    argspec: "args=[\'input_dataset\', \'num_replicas\', \'output_types\', \'output_shapes\', \'use_fallback\', \'name\'], varargs=None, keywords=None, defaults=[\'True\', \'None\'], "
  }
  member_method {
    name: "ExperimentalScanDataset"
    argspec: "args=[\'input_dataset\', \'initial_state\', \'other_arguments\', \'f\', \'output_types\', \'output_shapes\', \'preserve_cardinality\', \'name\'], varargs=None, keywords=None, defaults=[\'False\', \'None\'], "
  }
  member_method {
    name: "ExperimentalSetStatsAggregatorDataset"
    argspec: "args=[\'input_dataset\', \'stats_aggregator\', \'tag\', \'counter_prefix\', \'output_types\', \'output_shapes\', \'name\'], varargs=None, keywords=None, defaults=[\'None\'], "
  }
  member_method {
    name: "ExperimentalSleepDataset"
    argspec: "args=[\'input_dataset\', \'sleep_microseconds\', \'output_types\', \'output_shapes\', \'name\'], varargs=None, keywords=None, defaults=[\'None\'], "
  }
  member_method {
    name: "ExperimentalSlidingWindowDataset"
    argspec: "args=[\'input_dataset\', \'window_size\', \'window_shift\', \'window_stride\', \'output_types\', \'output_shapes\', \'name\'], varargs=None, keywords=None, defaults=[\'None\'], "
  }
  member_method {
    name: "ExperimentalSqlDataset"
    argspec: "args=[\'driver_name\', \'data_source_name\', \'query\', \'output_types\', \'output_shapes\', \'name\'], varargs=None, keywords=None, defaults=[\'None\'], "
  }
  member_method {
    name: "ExperimentalStatsAggregatorHandle"
    argspec: "args=[\'container\', \'shared_name\', \'name\'], varargs=None, keywords=None, defaults=[\'\', \'\', \'None\'], "
  }
  member_method {
    name: "ExperimentalStatsAggregatorSummary"
    argspec: "args=[\'iterator\', \'name\'], varargs=None, keywords=None, defaults=[\'None\'], "
  }
  member_method {
    name: "ExperimentalTakeWhileDataset"
    argspec: "args=[\'input_dataset\', \'other_arguments\', \'predicate\', \'output_types\', \'output_shapes\', \'name\'], varargs=None, keywords=None, defaults=[\'None\'], "
  }
  member_method {
    name: "ExperimentalThreadPoolDataset"
    argspec: "args=[\'input_dataset\', \'thread_pool\', \'output_types\', \'output_shapes\', \'name\'], varargs=None, keywords=None, defaults=[\'None\'], "
  }
  member_method {
    name: "ExperimentalThreadPoolHandle"
    argspec: "args=[\'num_threads\', \'display_name\', \'max_intra_op_parallelism\', \'container\', \'shared_name\', \'name\'], varargs=None, keywords=None, defaults=[\'1\', \'\', \'\', \'None\'], "
  }
  member_method {
    name: "ExperimentalUnbatchDataset"
    argspec: "args=[\'input_dataset\', \'output_types\', \'output_shapes\', \'name\'], varargs=None, keywords=None, defaults=[\'None\'], "
  }
  member_method {
    name: "ExperimentalUniqueDataset"
    argspec: "args=[\'input_dataset\', \'output_types\', \'output_shapes\', \'name\'], varargs=None, keywords=None, defaults=[\'None\'], "
  }
  member_method {
    name: "Expm1"
    argspec: "args=[\'x\', \'name\'], varargs=None, keywords=None, defaults=[\'None\'], "
  }
  member_method {
    name: "ExtractGlimpse"
    argspec: "args=[\'input\', \'size\', \'offsets\', \'centered\', \'normalized\', \'uniform_noise\', \'noise\', \'name\'], varargs=None, keywords=None, defaults=[\'True\', \'True\', \'True\', \'uniform\', \'None\'], "
  }
  member_method {
    name: "ExtractImagePatches"
    argspec: "args=[\'images\', \'ksizes\', \'strides\', \'rates\', \'padding\', \'name\'], varargs=None, keywords=None, defaults=[\'None\'], "
  }
  member_method {
    name: "ExtractJpegShape"
    argspec: "args=[\'contents\', \'output_type\', \'name\'], varargs=None, keywords=None, defaults=[\"<dtype: \'int32\'>\", \'None\'], "
  }
  member_method {
    name: "ExtractVolumePatches"
    argspec: "args=[\'input\', \'ksizes\', \'strides\', \'padding\', \'name\'], varargs=None, keywords=None, defaults=[\'None\'], "
  }
  member_method {
    name: "FFT"
    argspec: "args=[\'input\', \'name\'], varargs=None, keywords=None, defaults=[\'None\'], "
  }
  member_method {
    name: "FFT2D"
    argspec: "args=[\'input\', \'name\'], varargs=None, keywords=None, defaults=[\'None\'], "
  }
  member_method {
    name: "FFT3D"
    argspec: "args=[\'input\', \'name\'], varargs=None, keywords=None, defaults=[\'None\'], "
  }
  member_method {
    name: "FIFOQueue"
    argspec: "args=[\'component_types\', \'shapes\', \'capacity\', \'container\', \'shared_name\', \'name\'], varargs=None, keywords=None, defaults=[\'[]\', \'-1\', \'\', \'\', \'None\'], "
  }
  member_method {
    name: "FIFOQueueV2"
    argspec: "args=[\'component_types\', \'shapes\', \'capacity\', \'container\', \'shared_name\', \'name\'], varargs=None, keywords=None, defaults=[\'[]\', \'-1\', \'\', \'\', \'None\'], "
  }
  member_method {
    name: "Fact"
    argspec: "args=[\'name\'], varargs=None, keywords=None, defaults=[\'None\'], "
  }
  member_method {
    name: "FakeParam"
    argspec: "args=[\'dtype\', \'shape\', \'name\'], varargs=None, keywords=None, defaults=[\'None\'], "
  }
  member_method {
    name: "FakeQuantWithMinMaxArgs"
    argspec: "args=[\'inputs\', \'min\', \'max\', \'num_bits\', \'narrow_range\', \'name\'], varargs=None, keywords=None, defaults=[\'-6\', \'6\', \'8\', \'False\', \'None\'], "
  }
  member_method {
    name: "FakeQuantWithMinMaxArgsGradient"
    argspec: "args=[\'gradients\', \'inputs\', \'min\', \'max\', \'num_bits\', \'narrow_range\', \'name\'], varargs=None, keywords=None, defaults=[\'-6\', \'6\', \'8\', \'False\', \'None\'], "
  }
  member_method {
    name: "FakeQuantWithMinMaxVars"
    argspec: "args=[\'inputs\', \'min\', \'max\', \'num_bits\', \'narrow_range\', \'name\'], varargs=None, keywords=None, defaults=[\'8\', \'False\', \'None\'], "
  }
  member_method {
    name: "FakeQuantWithMinMaxVarsGradient"
    argspec: "args=[\'gradients\', \'inputs\', \'min\', \'max\', \'num_bits\', \'narrow_range\', \'name\'], varargs=None, keywords=None, defaults=[\'8\', \'False\', \'None\'], "
  }
  member_method {
    name: "FakeQuantWithMinMaxVarsPerChannel"
    argspec: "args=[\'inputs\', \'min\', \'max\', \'num_bits\', \'narrow_range\', \'name\'], varargs=None, keywords=None, defaults=[\'8\', \'False\', \'None\'], "
  }
  member_method {
    name: "FakeQuantWithMinMaxVarsPerChannelGradient"
    argspec: "args=[\'gradients\', \'inputs\', \'min\', \'max\', \'num_bits\', \'narrow_range\', \'name\'], varargs=None, keywords=None, defaults=[\'8\', \'False\', \'None\'], "
  }
  member_method {
    name: "FakeQueue"
    argspec: "args=[\'resource\', \'name\'], varargs=None, keywords=None, defaults=[\'None\'], "
  }
  member_method {
    name: "Fill"
    argspec: "args=[\'dims\', \'value\', \'name\'], varargs=None, keywords=None, defaults=[\'None\'], "
  }
  member_method {
    name: "FilterByLastComponentDataset"
    argspec: "args=[\'input_dataset\', \'output_types\', \'output_shapes\', \'name\'], varargs=None, keywords=None, defaults=[\'None\'], "
  }
  member_method {
    name: "FilterDataset"
    argspec: "args=[\'input_dataset\', \'other_arguments\', \'predicate\', \'output_types\', \'output_shapes\', \'name\'], varargs=None, keywords=None, defaults=[\'None\'], "
  }
  member_method {
    name: "Fingerprint"
    argspec: "args=[\'data\', \'method\', \'name\'], varargs=None, keywords=None, defaults=[\'None\'], "
  }
  member_method {
    name: "FixedLengthRecordDataset"
    argspec: "args=[\'filenames\', \'header_bytes\', \'record_bytes\', \'footer_bytes\', \'buffer_size\', \'name\'], varargs=None, keywords=None, defaults=[\'None\'], "
  }
  member_method {
    name: "FixedLengthRecordDatasetV2"
    argspec: "args=[\'filenames\', \'header_bytes\', \'record_bytes\', \'footer_bytes\', \'buffer_size\', \'compression_type\', \'name\'], varargs=None, keywords=None, defaults=[\'None\'], "
  }
  member_method {
    name: "FixedLengthRecordReader"
    argspec: "args=[\'record_bytes\', \'header_bytes\', \'footer_bytes\', \'hop_bytes\', \'container\', \'shared_name\', \'name\'], varargs=None, keywords=None, defaults=[\'0\', \'0\', \'0\', \'\', \'\', \'None\'], "
  }
  member_method {
    name: "FixedLengthRecordReaderV2"
    argspec: "args=[\'record_bytes\', \'header_bytes\', \'footer_bytes\', \'hop_bytes\', \'container\', \'shared_name\', \'encoding\', \'name\'], varargs=None, keywords=None, defaults=[\'0\', \'0\', \'0\', \'\', \'\', \'\', \'None\'], "
  }
  member_method {
    name: "FixedUnigramCandidateSampler"
    argspec: "args=[\'true_classes\', \'num_true\', \'num_sampled\', \'unique\', \'range_max\', \'vocab_file\', \'distortion\', \'num_reserved_ids\', \'num_shards\', \'shard\', \'unigrams\', \'seed\', \'seed2\', \'name\'], varargs=None, keywords=None, defaults=[\'\', \'1\', \'0\', \'1\', \'0\', \'[]\', \'0\', \'0\', \'None\'], "
  }
  member_method {
    name: "FlatMapDataset"
    argspec: "args=[\'input_dataset\', \'other_arguments\', \'f\', \'output_types\', \'output_shapes\', \'name\'], varargs=None, keywords=None, defaults=[\'None\'], "
  }
  member_method {
    name: "Floor"
    argspec: "args=[\'x\', \'name\'], varargs=None, keywords=None, defaults=[\'None\'], "
  }
  member_method {
    name: "FloorDiv"
    argspec: "args=[\'x\', \'y\', \'name\'], varargs=None, keywords=None, defaults=[\'None\'], "
  }
  member_method {
    name: "FloorMod"
    argspec: "args=[\'x\', \'y\', \'name\'], varargs=None, keywords=None, defaults=[\'None\'], "
  }
  member_method {
    name: "FlushSummaryWriter"
    argspec: "args=[\'writer\', \'name\'], varargs=None, keywords=None, defaults=[\'None\'], "
  }
  member_method {
    name: "For"
    argspec: "args=[\'start\', \'limit\', \'delta\', \'input\', \'body\', \'name\'], varargs=None, keywords=None, defaults=[\'None\'], "
  }
  member_method {
    name: "FractionalAvgPool"
    argspec: "args=[\'value\', \'pooling_ratio\', \'pseudo_random\', \'overlapping\', \'deterministic\', \'seed\', \'seed2\', \'name\'], varargs=None, keywords=None, defaults=[\'False\', \'False\', \'False\', \'0\', \'0\', \'None\'], "
  }
  member_method {
    name: "FractionalAvgPoolGrad"
    argspec: "args=[\'orig_input_tensor_shape\', \'out_backprop\', \'row_pooling_sequence\', \'col_pooling_sequence\', \'overlapping\', \'name\'], varargs=None, keywords=None, defaults=[\'False\', \'None\'], "
  }
  member_method {
    name: "FractionalMaxPool"
    argspec: "args=[\'value\', \'pooling_ratio\', \'pseudo_random\', \'overlapping\', \'deterministic\', \'seed\', \'seed2\', \'name\'], varargs=None, keywords=None, defaults=[\'False\', \'False\', \'False\', \'0\', \'0\', \'None\'], "
  }
  member_method {
    name: "FractionalMaxPoolGrad"
    argspec: "args=[\'orig_input\', \'orig_output\', \'out_backprop\', \'row_pooling_sequence\', \'col_pooling_sequence\', \'overlapping\', \'name\'], varargs=None, keywords=None, defaults=[\'False\', \'None\'], "
  }
  member_method {
    name: "FusedBatchNorm"
    argspec: "args=[\'x\', \'scale\', \'offset\', \'mean\', \'variance\', \'epsilon\', \'exponential_avg_factor\', \'data_format\', \'is_training\', \'name\'], varargs=None, keywords=None, defaults=[\'0.0001\', \'1\', \'NHWC\', \'True\', \'None\'], "
  }
  member_method {
    name: "FusedBatchNormGrad"
    argspec: "args=[\'y_backprop\', \'x\', \'scale\', \'reserve_space_1\', \'reserve_space_2\', \'epsilon\', \'data_format\', \'is_training\', \'name\'], varargs=None, keywords=None, defaults=[\'0.0001\', \'NHWC\', \'True\', \'None\'], "
  }
  member_method {
    name: "FusedBatchNormGradV2"
    argspec: "args=[\'y_backprop\', \'x\', \'scale\', \'reserve_space_1\', \'reserve_space_2\', \'epsilon\', \'data_format\', \'is_training\', \'name\'], varargs=None, keywords=None, defaults=[\'0.0001\', \'NHWC\', \'True\', \'None\'], "
  }
  member_method {
    name: "FusedBatchNormGradV3"
    argspec: "args=[\'y_backprop\', \'x\', \'scale\', \'reserve_space_1\', \'reserve_space_2\', \'reserve_space_3\', \'epsilon\', \'data_format\', \'is_training\', \'name\'], varargs=None, keywords=None, defaults=[\'0.0001\', \'NHWC\', \'True\', \'None\'], "
  }
  member_method {
    name: "FusedBatchNormV2"
    argspec: "args=[\'x\', \'scale\', \'offset\', \'mean\', \'variance\', \'epsilon\', \'exponential_avg_factor\', \'data_format\', \'is_training\', \'name\'], varargs=None, keywords=None, defaults=[\'0.0001\', \'1\', \'NHWC\', \'True\', \'None\'], "
  }
  member_method {
    name: "FusedBatchNormV3"
    argspec: "args=[\'x\', \'scale\', \'offset\', \'mean\', \'variance\', \'epsilon\', \'exponential_avg_factor\', \'data_format\', \'is_training\', \'name\'], varargs=None, keywords=None, defaults=[\'0.0001\', \'1\', \'NHWC\', \'True\', \'None\'], "
  }
  member_method {
    name: "FusedEmbeddingSparsePostLookUp"
    argspec: "args=[\'emb_shards\', \'partitioned_indices\', \'sp_dense_shape\', \'row_empty_and_invalid_flags\', \'partitioned_values\', \'combiner\', \'default_id\', \'partition_axis\', \'max_norm\', \'name\'], varargs=None, keywords=None, defaults=[\'-1\', \'0\', \'-1\', \'None\'], "
  }
  member_method {
    name: "FusedEmbeddingSparsePostLookUpGrad"
    argspec: "args=[\'top_grad\', \'emb_shards\', \'partitioned_indices\', \'feature_nums\', \'row_empty_and_invalid_flags\', \'combiner\', \'partition_axis\', \'default_id\', \'max_norm\', \'name\'], varargs=None, keywords=None, defaults=[\'0\', \'-1\', \'-1\', \'None\'], "
  }
  member_method {
    name: "FusedEmbeddingSparsePostLookUpV2"
    argspec: "args=[\'emb_shards\', \'partition_permutation\', \'sp_dense_shape\', \'indices_before_unique\', \'is_row_empty\', \'unique_idxs\', \'sp_weights_values\', \'combiner\', \'fill_empty_row\', \'default_id\', \'partition_axis\', \'max_norm\', \'use_sparse_weights\', \'name\'], varargs=None, keywords=None, defaults=[\'False\', \'-1\', \'0\', \'-1\', \'False\', \'None\'], "
  }
  member_method {
    name: "FusedEmbeddingSparsePostLookUpV2Grad"
    argspec: "args=[\'top_grad\', \'emb_shards\', \'emb_shard_ptrs\', \'partition_permutation\', \'feature_nums\', \'indices_before_unique\', \'unique_idxs\', \'is_row_empty\', \'sp_weights_values\', \'combiner\', \'fill_empty_row\', \'partition_axis\', \'default_id\', \'max_norm\', \'use_sparse_weights\', \'name\'], varargs=None, keywords=None, defaults=[\'False\', \'0\', \'-1\', \'-1\', \'False\', \'None\'], "
  }
  member_method {
    name: "FusedEmbeddingSparsePreLookUp"
    argspec: "args=[\'partition_shapes\', \'sp_values\', \'sp_indices\', \'sp_dense_shape\', \'partition_axis\', \'fill_empty_row\', \'prune_invalid_id\', \'default_id\', \'partition_strategy\', \'name\'], varargs=None, keywords=None, defaults=[\'0\', \'False\', \'False\', \'-1\', \'div\', \'None\'], "
  }
  member_method {
    name: "FusedPadConv2D"
    argspec: "args=[\'input\', \'paddings\', \'filter\', \'mode\', \'strides\', \'padding\', \'name\'], varargs=None, keywords=None, defaults=[\'None\'], "
  }
  member_method {
    name: "FusedResizeAndPadConv2D"
    argspec: "args=[\'input\', \'size\', \'paddings\', \'filter\', \'mode\', \'strides\', \'padding\', \'resize_align_corners\', \'name\'], varargs=None, keywords=None, defaults=[\'False\', \'None\'], "
  }
  member_method {
    name: "FusedSafeEmbeddingLookupSparseLocal"
    argspec: "args=[\'weight\', \'id_input\', \'dense_shape\', \'indice\', \'weight_input\', \'combiner\', \'prune\', \'max_norm\', \'default_id\', \'partition_strategy\', \'T\', \'name\'], varargs=None, keywords=None, defaults=[\'mean\', \'True\', \'-1\', \'-1\', \'div\', \"<dtype: \'float32\'>\", \'None\'], "
  }
  member_method {
    name: "FusedSafeEmbeddingLookupSparseLocalGrad"
    argspec: "args=[\'gradients\', \'input\', \'indices\', \'dense_shape\', \'combiner\', \'name\'], varargs=None, keywords=None, defaults=[\'mean\', \'None\'], "
  }
  member_method {
    name: "GRUBlockCell"
    argspec: "args=[\'x\', \'h_prev\', \'w_ru\', \'w_c\', \'b_ru\', \'b_c\', \'name\'], varargs=None, keywords=None, defaults=[\'None\'], "
  }
  member_method {
    name: "GRUBlockCellGrad"
    argspec: "args=[\'x\', \'h_prev\', \'w_ru\', \'w_c\', \'b_ru\', \'b_c\', \'r\', \'u\', \'c\', \'d_h\', \'name\'], varargs=None, keywords=None, defaults=[\'None\'], "
  }
  member_method {
    name: "Gather"
    argspec: "args=[\'params\', \'indices\', \'validate_indices\', \'name\'], varargs=None, keywords=None, defaults=[\'True\', \'None\'], "
  }
  member_method {
    name: "GatherNd"
    argspec: "args=[\'params\', \'indices\', \'name\'], varargs=None, keywords=None, defaults=[\'None\'], "
  }
  member_method {
    name: "GatherV2"
    argspec: "args=[\'params\', \'indices\', \'axis\', \'batch_dims\', \'name\'], varargs=None, keywords=None, defaults=[\'0\', \'None\'], "
  }
  member_method {
    name: "Gelu"
    argspec: "args=[\'features\', \'approximate\', \'name\'], varargs=None, keywords=None, defaults=[\'False\', \'None\'], "
  }
  member_method {
    name: "GeluGrad"
    argspec: "args=[\'gradients\', \'features\', \'approximate\', \'name\'], varargs=None, keywords=None, defaults=[\'False\', \'None\'], "
  }
  member_method {
    name: "GenerateBoundingBoxProposals"
    argspec: "args=[\'scores\', \'bbox_deltas\', \'image_info\', \'anchors\', \'nms_threshold\', \'pre_nms_topn\', \'min_size\', \'post_nms_topn\', \'name\'], varargs=None, keywords=None, defaults=[\'300\', \'None\'], "
  }
  member_method {
    name: "GenerateVocabRemapping"
    argspec: "args=[\'new_vocab_file\', \'old_vocab_file\', \'new_vocab_offset\', \'num_new_vocab\', \'old_vocab_size\', \'name\'], varargs=None, keywords=None, defaults=[\'-1\', \'None\'], "
  }
  member_method {
    name: "GeneratorDataset"
    argspec: "args=[\'init_func_other_args\', \'next_func_other_args\', \'finalize_func_other_args\', \'init_func\', \'next_func\', \'finalize_func\', \'output_types\', \'output_shapes\', \'name\'], varargs=None, keywords=None, defaults=[\'None\'], "
  }
  member_method {
    name: "GetSessionHandle"
    argspec: "args=[\'value\', \'name\'], varargs=None, keywords=None, defaults=[\'None\'], "
  }
  member_method {
    name: "GetSessionHandleV2"
    argspec: "args=[\'value\', \'name\'], varargs=None, keywords=None, defaults=[\'None\'], "
  }
  member_method {
    name: "GetSessionTensor"
    argspec: "args=[\'handle\', \'dtype\', \'name\'], varargs=None, keywords=None, defaults=[\'None\'], "
  }
  member_method {
    name: "Greater"
    argspec: "args=[\'x\', \'y\', \'name\'], varargs=None, keywords=None, defaults=[\'None\'], "
  }
  member_method {
    name: "GreaterEqual"
    argspec: "args=[\'x\', \'y\', \'name\'], varargs=None, keywords=None, defaults=[\'None\'], "
  }
  member_method {
    name: "GroupByReducerDataset"
    argspec: "args=[\'input_dataset\', \'key_func_other_arguments\', \'init_func_other_arguments\', \'reduce_func_other_arguments\', \'finalize_func_other_arguments\', \'key_func\', \'init_func\', \'reduce_func\', \'finalize_func\', \'output_types\', \'output_shapes\', \'name\'], varargs=None, keywords=None, defaults=[\'None\'], "
  }
  member_method {
    name: "GroupByWindowDataset"
    argspec: "args=[\'input_dataset\', \'key_func_other_arguments\', \'reduce_func_other_arguments\', \'window_size_func_other_arguments\', \'key_func\', \'reduce_func\', \'window_size_func\', \'output_types\', \'output_shapes\', \'name\'], varargs=None, keywords=None, defaults=[\'None\'], "
  }
  member_method {
    name: "GuaranteeConst"
    argspec: "args=[\'input\', \'name\'], varargs=None, keywords=None, defaults=[\'None\'], "
  }
  member_method {
    name: "HSVToRGB"
    argspec: "args=[\'images\', \'name\'], varargs=None, keywords=None, defaults=[\'None\'], "
  }
  member_method {
    name: "HashSlice"
    argspec: "args=[\'slicer\', \'keys\', \'segment_size\', \'name\'], varargs=None, keywords=None, defaults=[\'None\'], "
  }
  member_method {
    name: "HashTable"
    argspec: "args=[\'key_dtype\', \'value_dtype\', \'container\', \'shared_name\', \'use_node_name_sharing\', \'name\'], varargs=None, keywords=None, defaults=[\'\', \'\', \'False\', \'None\'], "
  }
  member_method {
    name: "HashTableDeleteKeyOp"
    argspec: "args=[\'hashtable\', \'keys\', \'name\'], varargs=None, keywords=None, defaults=[\'None\'], "
  }
  member_method {
    name: "HashTableDirectRestoreOp"
    argspec: "args=[\'keys\', \'ids\', \'exts\', \'hashtable\', \'name\'], varargs=None, keywords=None, defaults=[\'None\'], "
  }
  member_method {
    name: "HashTableFilterOp"
    argspec: "args=[\'hashtable\', \'other_arguments\', \'f\', \'block_size\', \'name\'], varargs=None, keywords=None, defaults=[\'None\'], "
  }
  member_method {
    name: "HashTableInitializeOp"
    argspec: "args=[\'hashtable\', \'initialized\', \'concurrent_read\', \'children\', \'name\'], varargs=None, keywords=None, defaults=[\'True\', \'[]\', \'None\'], "
  }
  member_method {
    name: "HashTableLookupOp"
    argspec: "args=[\'hashtable\', \'keys\', \'name\'], varargs=None, keywords=None, defaults=[\'None\'], "
  }
  member_method {
    name: "HashTableLookupWithAdmitOp"
    argspec: "args=[\'hashtable\', \'keys\', \'admit_strategy\', \'freq\', \'name\'], varargs=None, keywords=None, defaults=[\'None\'], "
  }
  member_method {
    name: "HashTableMapOp"
    argspec: "args=[\'hashtable\', \'mapper_other_args\', \'mapper\', \'name\'], varargs=None, keywords=None, defaults=[\'None\'], "
  }
  member_method {
    name: "HashTableOp"
    argspec: "args=[\'shared_name\', \'container\', \'name\'], varargs=None, keywords=None, defaults=[\'\', \'\', \'None\'], "
  }
  member_method {
    name: "HashTableSizeOp"
    argspec: "args=[\'hashtable\', \'name\'], varargs=None, keywords=None, defaults=[\'None\'], "
  }
  member_method {
    name: "HashTableSnapshotOp"
    argspec: "args=[\'hashtable\', \'name\'], varargs=None, keywords=None, defaults=[\'None\'], "
  }
  member_method {
    name: "HashTableV2"
    argspec: "args=[\'key_dtype\', \'value_dtype\', \'container\', \'shared_name\', \'use_node_name_sharing\', \'name\'], varargs=None, keywords=None, defaults=[\'\', \'\', \'False\', \'None\'], "
  }
  member_method {
    name: "HistogramFixedWidth"
    argspec: "args=[\'values\', \'value_range\', \'nbins\', \'dtype\', \'name\'], varargs=None, keywords=None, defaults=[\"<dtype: \'int32\'>\", \'None\'], "
  }
  member_method {
    name: "HistogramSummary"
    argspec: "args=[\'tag\', \'values\', \'name\'], varargs=None, keywords=None, defaults=[\'None\'], "
  }
  member_method {
    name: "IFFT"
    argspec: "args=[\'input\', \'name\'], varargs=None, keywords=None, defaults=[\'None\'], "
  }
  member_method {
    name: "IFFT2D"
    argspec: "args=[\'input\', \'name\'], varargs=None, keywords=None, defaults=[\'None\'], "
  }
  member_method {
    name: "IFFT3D"
    argspec: "args=[\'input\', \'name\'], varargs=None, keywords=None, defaults=[\'None\'], "
  }
  member_method {
    name: "IOKafkaDataset"
    argspec: "args=[\'topics\', \'servers\', \'group\', \'eof\', \'timeout\', \'config_global\', \'config_topic\', \'message_key\', \'name\'], varargs=None, keywords=None, defaults=[\'None\'], "
  }
  member_method {
    name: "IOKafkaGroupReadableInit"
    argspec: "args=[\'topics\', \'metadata\', \'container\', \'shared_name\', \'name\'], varargs=None, keywords=None, defaults=[\'\', \'\', \'None\'], "
  }
  member_method {
    name: "IOKafkaGroupReadableNext"
    argspec: "args=[\'input\', \'index\', \'message_poll_timeout\', \'stream_timeout\', \'name\'], varargs=None, keywords=None, defaults=[\'None\'], "
  }
  member_method {
    name: "IOKafkaIterableInit"
    argspec: "args=[\'topic\', \'partition\', \'offset\', \'metadata\', \'container\', \'shared_name\', \'name\'], varargs=None, keywords=None, defaults=[\'\', \'\', \'None\'], "
  }
  member_method {
    name: "IOKafkaReadableInit"
    argspec: "args=[\'topic\', \'partition\', \'offset\', \'metadata\', \'container\', \'shared_name\', \'name\'], varargs=None, keywords=None, defaults=[\'\', \'\', \'None\'], "
  }
  member_method {
    name: "IOKafkaReadableNext"
    argspec: "args=[\'input\', \'index\', \'name\'], varargs=None, keywords=None, defaults=[\'None\'], "
  }
  member_method {
    name: "IOKafkaReadableRead"
    argspec: "args=[\'input\', \'start\', \'stop\', \'name\'], varargs=None, keywords=None, defaults=[\'None\'], "
  }
  member_method {
    name: "IOKafkaReadableSpec"
    argspec: "args=[\'input\', \'start\', \'stop\', \'name\'], varargs=None, keywords=None, defaults=[\'None\'], "
  }
  member_method {
    name: "IOLayerKafkaCall"
    argspec: "args=[\'input\', \'content\', \'resource\', \'name\'], varargs=None, keywords=None, defaults=[\'None\'], "
  }
  member_method {
    name: "IOLayerKafkaInit"
    argspec: "args=[\'topic\', \'partition\', \'metadata\', \'container\', \'shared_name\', \'name\'], varargs=None, keywords=None, defaults=[\'\', \'\', \'None\'], "
  }
  member_method {
    name: "IOLayerKafkaSync"
    argspec: "args=[\'resource\', \'name\'], varargs=None, keywords=None, defaults=[\'None\'], "
  }
  member_method {
    name: "IOWriteKafka"
    argspec: "args=[\'message\', \'topic\', \'servers\', \'name\'], varargs=None, keywords=None, defaults=[\'None\'], "
  }
  member_method {
    name: "IRFFT"
    argspec: "args=[\'input\', \'fft_length\', \'name\'], varargs=None, keywords=None, defaults=[\'None\'], "
  }
  member_method {
    name: "IRFFT2D"
    argspec: "args=[\'input\', \'fft_length\', \'name\'], varargs=None, keywords=None, defaults=[\'None\'], "
  }
  member_method {
    name: "IRFFT3D"
    argspec: "args=[\'input\', \'fft_length\', \'name\'], varargs=None, keywords=None, defaults=[\'None\'], "
  }
  member_method {
    name: "Identity"
    argspec: "args=[\'input\', \'name\'], varargs=None, keywords=None, defaults=[\'None\'], "
  }
  member_method {
    name: "IdentityN"
    argspec: "args=[\'input\', \'name\'], varargs=None, keywords=None, defaults=[\'None\'], "
  }
  member_method {
    name: "IdentityReader"
    argspec: "args=[\'container\', \'shared_name\', \'name\'], varargs=None, keywords=None, defaults=[\'\', \'\', \'None\'], "
  }
  member_method {
    name: "IdentityReaderV2"
    argspec: "args=[\'container\', \'shared_name\', \'name\'], varargs=None, keywords=None, defaults=[\'\', \'\', \'None\'], "
  }
  member_method {
    name: "If"
    argspec: "args=[\'cond\', \'input\', \'Tout\', \'then_branch\', \'else_branch\', \'output_shapes\', \'name\'], varargs=None, keywords=None, defaults=[\'[]\', \'None\'], "
  }
  member_method {
    name: "Igamma"
    argspec: "args=[\'a\', \'x\', \'name\'], varargs=None, keywords=None, defaults=[\'None\'], "
  }
  member_method {
    name: "IgammaGradA"
    argspec: "args=[\'a\', \'x\', \'name\'], varargs=None, keywords=None, defaults=[\'None\'], "
  }
  member_method {
    name: "Igammac"
    argspec: "args=[\'a\', \'x\', \'name\'], varargs=None, keywords=None, defaults=[\'None\'], "
  }
  member_method {
    name: "IgnoreErrorsDataset"
    argspec: "args=[\'input_dataset\', \'output_types\', \'output_shapes\', \'name\'], varargs=None, keywords=None, defaults=[\'None\'], "
  }
  member_method {
    name: "Imag"
    argspec: "args=[\'input\', \'Tout\', \'name\'], varargs=None, keywords=None, defaults=[\"<dtype: \'float32\'>\", \'None\'], "
  }
  member_method {
    name: "ImageSummary"
    argspec: "args=[\'tag\', \'tensor\', \'max_images\', \'bad_color\', \'name\'], varargs=None, keywords=None, defaults=[\'3\', \'dtype: DT_UINT8\\ntensor_shape {\\n  dim {\\n    size: 4\\n  }\\n}\\nint_val: 255\\nint_val: 0\\nint_val: 0\\nint_val: 255\\n\', \'None\'], "
  }
  member_method {
    name: "ImmutableConst"
    argspec: "args=[\'dtype\', \'shape\', \'memory_region_name\', \'name\'], varargs=None, keywords=None, defaults=[\'None\'], "
  }
  member_method {
    name: "ImportEvent"
    argspec: "args=[\'writer\', \'event\', \'name\'], varargs=None, keywords=None, defaults=[\'None\'], "
  }
  member_method {
    name: "InTopK"
    argspec: "args=[\'predictions\', \'targets\', \'k\', \'name\'], varargs=None, keywords=None, defaults=[\'None\'], "
  }
  member_method {
    name: "InTopKV2"
    argspec: "args=[\'predictions\', \'targets\', \'k\', \'name\'], varargs=None, keywords=None, defaults=[\'None\'], "
  }
  member_method {
    name: "IncrRestore"
    argspec: "args=[\'prefix\', \'tensor_names\', \'shape_and_slices\', \'is_sparse\', \'in_tensors\', \'name\'], varargs=None, keywords=None, defaults=[\'None\'], "
  }
  member_method {
    name: "IncrSave"
    argspec: "args=[\'prefix\', \'tensor_names\', \'shape_and_slices\', \'is_sparse\', \'tensors\', \'name\'], varargs=None, keywords=None, defaults=[\'None\'], "
  }
  member_method {
    name: "InfeedDequeue"
    argspec: "args=[\'dtype\', \'shape\', \'name\'], varargs=None, keywords=None, defaults=[\'None\'], "
  }
  member_method {
    name: "InfeedDequeueTuple"
    argspec: "args=[\'dtypes\', \'shapes\', \'name\'], varargs=None, keywords=None, defaults=[\'None\'], "
  }
  member_method {
    name: "InfeedEnqueue"
    argspec: "args=[\'input\', \'shape\', \'layout\', \'device_ordinal\', \'name\'], varargs=None, keywords=None, defaults=[\'[]\', \'[]\', \'-1\', \'None\'], "
  }
  member_method {
    name: "InfeedEnqueuePrelinearizedBuffer"
    argspec: "args=[\'input\', \'device_ordinal\', \'name\'], varargs=None, keywords=None, defaults=[\'-1\', \'None\'], "
  }
  member_method {
    name: "InfeedEnqueueTuple"
    argspec: "args=[\'inputs\', \'shapes\', \'layouts\', \'device_ordinal\', \'name\'], varargs=None, keywords=None, defaults=[\'[]\', \'-1\', \'None\'], "
  }
  member_method {
    name: "InitBlackList"
    argspec: "args=[\'strategies\', \'fea_names\', \'slices\', \'thresholds\', \'file_names\', \'name\'], varargs=None, keywords=None, defaults=[\'None\'], "
  }
  member_method {
    name: "InitializeKvVariableOp"
<<<<<<< HEAD
    argspec: "args=[\'resource_self\', \'resource_primary\', \'value\', \'empty_key\', \'shape\', \'counter_type\', \'slot_num\', \'initial_num_buckets\', \'max_load_factor\', \'steps_to_live\', \'ht_type\', \'emb_index\', \'block_num\', \'slot_index\', \'ht_partition_num\', \'filter_freq\', \'max_freq\', \'max_element_size\', \'false_positive_probability\', \'l2_weight_threshold\', \'layout\', \'storage_type\', \'storage_path\', \'storage_size\', \'default_value_dim\', \'record_freq\', \'record_version\', \'name\'], varargs=None, keywords=None, defaults=[\'0\', \'131072\', \'0.8\', \'0\', \'\', \'0\', \'1\', \'0\', \'1000\', \'0\', \'999999\', \'0\', \'-1\', \'-1\', \'normal\', \'1\', \'.\', \'[]\', \'4096\', \'False\', \'False\', \'None\'], "
=======
    argspec: "args=[\'resource_self\', \'resource_primary\', \'value\', \'empty_key\', \'shape\', \'counter_type\', \'slot_num\', \'initial_num_buckets\', \'max_load_factor\', \'steps_to_live\', \'ht_type\', \'emb_index\', \'block_num\', \'slot_index\', \'ht_partition_num\', \'filter_freq\', \'max_freq\', \'max_element_size\', \'false_positive_probability\', \'l2_weight_threshold\', \'layout\', \'storage_type\', \'storage_path\', \'storage_size\', \'default_value_dim\', \'name\'], varargs=None, keywords=None, defaults=[\'0\', \'131072\', \'0.8\', \'0\', \'\', \'0\', \'1\', \'0\', \'1000\', \'0\', \'999999\', \'0\', \'-1\', \'-1\', \'normal\', \'1\', \'.\', \'[]\', \'4096\', \'None\'], "
>>>>>>> fc005bd0
  }
  member_method {
    name: "InitializeTable"
    argspec: "args=[\'table_handle\', \'keys\', \'values\', \'name\'], varargs=None, keywords=None, defaults=[\'None\'], "
  }
  member_method {
    name: "InitializeTableFromTextFile"
    argspec: "args=[\'table_handle\', \'filename\', \'key_index\', \'value_index\', \'vocab_size\', \'delimiter\', \'name\'], varargs=None, keywords=None, defaults=[\'-1\', \'\\t\', \'None\'], "
  }
  member_method {
    name: "InitializeTableFromTextFileV2"
    argspec: "args=[\'table_handle\', \'filename\', \'key_index\', \'value_index\', \'vocab_size\', \'delimiter\', \'name\'], varargs=None, keywords=None, defaults=[\'-1\', \'\\t\', \'None\'], "
  }
  member_method {
    name: "InitializeTableV2"
    argspec: "args=[\'table_handle\', \'keys\', \'values\', \'name\'], varargs=None, keywords=None, defaults=[\'None\'], "
  }
  member_method {
    name: "InplaceAdd"
    argspec: "args=[\'x\', \'i\', \'v\', \'name\'], varargs=None, keywords=None, defaults=[\'None\'], "
  }
  member_method {
    name: "InplaceSub"
    argspec: "args=[\'x\', \'i\', \'v\', \'name\'], varargs=None, keywords=None, defaults=[\'None\'], "
  }
  member_method {
    name: "InplaceUpdate"
    argspec: "args=[\'x\', \'i\', \'v\', \'name\'], varargs=None, keywords=None, defaults=[\'None\'], "
  }
  member_method {
    name: "InterleaveDataset"
    argspec: "args=[\'input_dataset\', \'other_arguments\', \'cycle_length\', \'block_length\', \'f\', \'output_types\', \'output_shapes\', \'name\'], varargs=None, keywords=None, defaults=[\'None\'], "
  }
  member_method {
    name: "Inv"
    argspec: "args=[\'x\', \'name\'], varargs=None, keywords=None, defaults=[\'None\'], "
  }
  member_method {
    name: "InvGrad"
    argspec: "args=[\'y\', \'dy\', \'name\'], varargs=None, keywords=None, defaults=[\'None\'], "
  }
  member_method {
    name: "Invert"
    argspec: "args=[\'x\', \'name\'], varargs=None, keywords=None, defaults=[\'None\'], "
  }
  member_method {
    name: "InvertPermutation"
    argspec: "args=[\'x\', \'name\'], varargs=None, keywords=None, defaults=[\'None\'], "
  }
  member_method {
    name: "IsBoostedTreesEnsembleInitialized"
    argspec: "args=[\'tree_ensemble_handle\', \'name\'], varargs=None, keywords=None, defaults=[\'None\'], "
  }
  member_method {
    name: "IsBoostedTreesQuantileStreamResourceInitialized"
    argspec: "args=[\'quantile_stream_resource_handle\', \'name\'], varargs=None, keywords=None, defaults=[\'None\'], "
  }
  member_method {
    name: "IsFinite"
    argspec: "args=[\'x\', \'name\'], varargs=None, keywords=None, defaults=[\'None\'], "
  }
  member_method {
    name: "IsInf"
    argspec: "args=[\'x\', \'name\'], varargs=None, keywords=None, defaults=[\'None\'], "
  }
  member_method {
    name: "IsNan"
    argspec: "args=[\'x\', \'name\'], varargs=None, keywords=None, defaults=[\'None\'], "
  }
  member_method {
    name: "IsVariableInitialized"
    argspec: "args=[\'ref\', \'name\'], varargs=None, keywords=None, defaults=[\'None\'], "
  }
  member_method {
    name: "Iterator"
    argspec: "args=[\'shared_name\', \'container\', \'output_types\', \'output_shapes\', \'name\'], varargs=None, keywords=None, defaults=[\'None\'], "
  }
  member_method {
    name: "IteratorFromStringHandle"
    argspec: "args=[\'string_handle\', \'output_types\', \'output_shapes\', \'name\'], varargs=None, keywords=None, defaults=[\'[]\', \'[]\', \'None\'], "
  }
  member_method {
    name: "IteratorFromStringHandleV2"
    argspec: "args=[\'string_handle\', \'output_types\', \'output_shapes\', \'name\'], varargs=None, keywords=None, defaults=[\'[]\', \'[]\', \'None\'], "
  }
  member_method {
    name: "IteratorGetDevice"
    argspec: "args=[\'resource\', \'name\'], varargs=None, keywords=None, defaults=[\'None\'], "
  }
  member_method {
    name: "IteratorGetNext"
    argspec: "args=[\'iterator\', \'output_types\', \'output_shapes\', \'name\'], varargs=None, keywords=None, defaults=[\'None\'], "
  }
  member_method {
    name: "IteratorGetNextAsOptional"
    argspec: "args=[\'iterator\', \'output_types\', \'output_shapes\', \'name\'], varargs=None, keywords=None, defaults=[\'None\'], "
  }
  member_method {
    name: "IteratorGetNextSync"
    argspec: "args=[\'iterator\', \'output_types\', \'output_shapes\', \'name\'], varargs=None, keywords=None, defaults=[\'None\'], "
  }
  member_method {
    name: "IteratorToStringHandle"
    argspec: "args=[\'resource_handle\', \'name\'], varargs=None, keywords=None, defaults=[\'None\'], "
  }
  member_method {
    name: "IteratorV2"
    argspec: "args=[\'shared_name\', \'container\', \'output_types\', \'output_shapes\', \'name\'], varargs=None, keywords=None, defaults=[\'None\'], "
  }
  member_method {
    name: "KV2DenseDecode"
    argspec: "args=[\'input\', \'max_id\', \'T\', \'name\'], varargs=None, keywords=None, defaults=[\'None\'], "
  }
  member_method {
    name: "KV2SparseDecode"
    argspec: "args=[\'input\', \'max_id\', \'T\', \'name\'], varargs=None, keywords=None, defaults=[\'None\'], "
  }
  member_method {
    name: "KvResourceExport"
    argspec: "args=[\'resource_handle\', \'Tkeys\', \'Tvalues\', \'name\'], varargs=None, keywords=None, defaults=[\'None\'], "
  }
  member_method {
    name: "KvResourceGather"
    argspec: "args=[\'resource\', \'indices\', \'default_value\', \'is_use_default_value_tensor\', \'validate_indices\', \'name\'], varargs=None, keywords=None, defaults=[\'False\', \'True\', \'None\'], "
  }
  member_method {
    name: "KvResourceGatherV1"
    argspec: "args=[\'resource\', \'indices\', \'default_value\', \'counts\', \'validate_indices\', \'is_use_default_value_tensor\', \'name\'], varargs=None, keywords=None, defaults=[\'True\', \'False\', \'None\'], "
  }
  member_method {
    name: "KvResourceImport"
    argspec: "args=[\'resource_handle\', \'value\', \'empty_key\', \'keys\', \'values\', \'versions\', \'shape\', \'steps_to_live\', \'ht_type\', \'ht_partition_num\', \'name\'], varargs=None, keywords=None, defaults=[\'0\', \'\', \'1000\', \'None\'], "
  }
  member_method {
    name: "KvResourceImportV2"
<<<<<<< HEAD
    argspec: "args=[\'prefix\', \'resource_self\', \'resource_primary\', \'value\', \'tensor_names\', \'empty_key\', \'shape\', \'counter_type\', \'slot_num\', \'emb_index\', \'slot_index\', \'block_num\', \'steps_to_live\', \'partition_id\', \'partition_num\', \'ht_type\', \'filter_freq\', \'ht_partition_num\', \'max_element_size\', \'false_positive_probability\', \'l2_weight_threshold\', \'layout\', \'max_freq\', \'storage_type\', \'storage_path\', \'storage_size\', \'default_value_dim\', \'record_freq\', \'record_version\', \'name\'], varargs=None, keywords=None, defaults=[\'0\', \'0\', \'0\', \'1\', \'0\', \'0\', \'1\', \'\', \'0\', \'1000\', \'0\', \'-1\', \'-1\', \'normal\', \'999999\', \'1\', \'.\', \'[]\', \'4096\', \'False\', \'False\', \'None\'], "
=======
    argspec: "args=[\'prefix\', \'resource_self\', \'resource_primary\', \'value\', \'tensor_names\', \'empty_key\', \'shape\', \'counter_type\', \'slot_num\', \'emb_index\', \'slot_index\', \'block_num\', \'steps_to_live\', \'partition_id\', \'partition_num\', \'ht_type\', \'filter_freq\', \'ht_partition_num\', \'max_element_size\', \'false_positive_probability\', \'l2_weight_threshold\', \'layout\', \'max_freq\', \'storage_type\', \'storage_path\', \'storage_size\', \'default_value_dim\', \'name\'], varargs=None, keywords=None, defaults=[\'0\', \'0\', \'0\', \'1\', \'0\', \'0\', \'1\', \'\', \'0\', \'1000\', \'0\', \'-1\', \'-1\', \'normal\', \'999999\', \'1\', \'.\', \'[]\', \'4096\', \'None\'], "
>>>>>>> fc005bd0
  }
  member_method {
    name: "KvResourceIncrImport"
    argspec: "args=[\'prefix\', \'resource_handle\', \'tensor_names\', \'empty_key\', \'value\', \'partition_id\', \'partition_num\', \'name\'], varargs=None, keywords=None, defaults=[\'0\', \'1\', \'None\'], "
  }
  member_method {
    name: "KvResourceScatterAdd"
    argspec: "args=[\'resource\', \'indices\', \'updates\', \'name\'], varargs=None, keywords=None, defaults=[\'None\'], "
  }
  member_method {
    name: "KvResourceSparseApplyAdagrad"
    argspec: "args=[\'var\', \'accum\', \'lr\', \'grad\', \'indices\', \'global_step\', \'use_locking\', \'name\'], varargs=None, keywords=None, defaults=[\'False\', \'None\'], "
  }
  member_method {
    name: "KvResourceSparseApplyAdagradDecay"
    argspec: "args=[\'var\', \'accum\', \'accum_decay_power\', \'lr\', \'accum_decay_step\', \'accum_decay_rate\', \'accum_baseline\', \'global_step\', \'grad\', \'indices\', \'use_locking\', \'name\'], varargs=None, keywords=None, defaults=[\'False\', \'None\'], "
  }
  member_method {
    name: "KvResourceSparseApplyAdam"
    argspec: "args=[\'var\', \'m\', \'v\', \'beta1_power\', \'beta2_power\', \'lr\', \'beta1\', \'beta2\', \'epsilon\', \'grad\', \'indices\', \'global_step\', \'use_locking\', \'name\'], varargs=None, keywords=None, defaults=[\'False\', \'None\'], "
  }
  member_method {
    name: "KvResourceSparseApplyAdamAsync"
    argspec: "args=[\'var\', \'m\', \'v\', \'beta1_power\', \'beta2_power\', \'lr\', \'beta1\', \'beta2\', \'epsilon\', \'grad\', \'indices\', \'global_step\', \'use_locking\', \'apply_sparse_rmsprop\', \'name\'], varargs=None, keywords=None, defaults=[\'False\', \'False\', \'None\'], "
  }
  member_method {
    name: "KvResourceSparseApplyFtrl"
    argspec: "args=[\'var\', \'accum\', \'linear\', \'grad\', \'indices\', \'lr\', \'l1\', \'l2\', \'lr_power\', \'use_locking\', \'name\'], varargs=None, keywords=None, defaults=[\'False\', \'None\'], "
  }
  member_method {
    name: "KvResourceSparseApplyFtrlV2"
    argspec: "args=[\'var\', \'accum\', \'linear\', \'grad\', \'indices\', \'lr\', \'l1\', \'l2\', \'l2_shrinkage\', \'lr_power\', \'use_locking\', \'name\'], varargs=None, keywords=None, defaults=[\'False\', \'None\'], "
  }
  member_method {
    name: "KvResourceSparseApplyGradientDescent"
    argspec: "args=[\'var\', \'alpha\', \'grad\', \'indices\', \'global_step\', \'use_locking\', \'name\'], varargs=None, keywords=None, defaults=[\'False\', \'None\'], "
  }
  member_method {
    name: "KvVarHandleOp"
    argspec: "args=[\'dtype\', \'shape\', \'Tkeys\', \'container\', \'shared_name\', \'name\'], varargs=None, keywords=None, defaults=[\'\', \'\', \'None\'], "
  }
  member_method {
    name: "KvVarIsInitializedOp"
    argspec: "args=[\'resource\', \'Tkeys\', \'name\'], varargs=None, keywords=None, defaults=[\'None\'], "
  }
  member_method {
    name: "KvVariableShape"
    argspec: "args=[\'input\', \'Tkeys\', \'out_type\', \'name\'], varargs=None, keywords=None, defaults=[\"<dtype: \'int32\'>\", \'None\'], "
  }
  member_method {
    name: "L2Loss"
    argspec: "args=[\'t\', \'name\'], varargs=None, keywords=None, defaults=[\'None\'], "
  }
  member_method {
    name: "LMDBDataset"
    argspec: "args=[\'filenames\', \'output_types\', \'output_shapes\', \'name\'], varargs=None, keywords=None, defaults=[\'None\'], "
  }
  member_method {
    name: "LMDBReader"
    argspec: "args=[\'container\', \'shared_name\', \'name\'], varargs=None, keywords=None, defaults=[\'\', \'\', \'None\'], "
  }
  member_method {
    name: "LRN"
    argspec: "args=[\'input\', \'depth_radius\', \'bias\', \'alpha\', \'beta\', \'name\'], varargs=None, keywords=None, defaults=[\'5\', \'1\', \'1\', \'0.5\', \'None\'], "
  }
  member_method {
    name: "LRNGrad"
    argspec: "args=[\'input_grads\', \'input_image\', \'output_image\', \'depth_radius\', \'bias\', \'alpha\', \'beta\', \'name\'], varargs=None, keywords=None, defaults=[\'5\', \'1\', \'1\', \'0.5\', \'None\'], "
  }
  member_method {
    name: "LSTMBlockCell"
    argspec: "args=[\'x\', \'cs_prev\', \'h_prev\', \'w\', \'wci\', \'wcf\', \'wco\', \'b\', \'forget_bias\', \'cell_clip\', \'use_peephole\', \'name\'], varargs=None, keywords=None, defaults=[\'1\', \'3\', \'False\', \'None\'], "
  }
  member_method {
    name: "LSTMBlockCellGrad"
    argspec: "args=[\'x\', \'cs_prev\', \'h_prev\', \'w\', \'wci\', \'wcf\', \'wco\', \'b\', \'i\', \'cs\', \'f\', \'o\', \'ci\', \'co\', \'cs_grad\', \'h_grad\', \'use_peephole\', \'name\'], varargs=None, keywords=None, defaults=[\'None\'], "
  }
  member_method {
    name: "LatencyStatsDataset"
    argspec: "args=[\'input_dataset\', \'tag\', \'output_types\', \'output_shapes\', \'name\'], varargs=None, keywords=None, defaults=[\'None\'], "
  }
  member_method {
    name: "LeakyRelu"
    argspec: "args=[\'features\', \'alpha\', \'name\'], varargs=None, keywords=None, defaults=[\'0.2\', \'None\'], "
  }
  member_method {
    name: "LeakyReluGrad"
    argspec: "args=[\'gradients\', \'features\', \'alpha\', \'name\'], varargs=None, keywords=None, defaults=[\'0.2\', \'None\'], "
  }
  member_method {
    name: "LearnedUnigramCandidateSampler"
    argspec: "args=[\'true_classes\', \'num_true\', \'num_sampled\', \'unique\', \'range_max\', \'seed\', \'seed2\', \'name\'], varargs=None, keywords=None, defaults=[\'0\', \'0\', \'None\'], "
  }
  member_method {
    name: "LeftShift"
    argspec: "args=[\'x\', \'y\', \'name\'], varargs=None, keywords=None, defaults=[\'None\'], "
  }
  member_method {
    name: "Less"
    argspec: "args=[\'x\', \'y\', \'name\'], varargs=None, keywords=None, defaults=[\'None\'], "
  }
  member_method {
    name: "LessEqual"
    argspec: "args=[\'x\', \'y\', \'name\'], varargs=None, keywords=None, defaults=[\'None\'], "
  }
  member_method {
    name: "Lgamma"
    argspec: "args=[\'x\', \'name\'], varargs=None, keywords=None, defaults=[\'None\'], "
  }
  member_method {
    name: "LinSpace"
    argspec: "args=[\'start\', \'stop\', \'num\', \'name\'], varargs=None, keywords=None, defaults=[\'None\'], "
  }
  member_method {
    name: "ListDiff"
    argspec: "args=[\'x\', \'y\', \'out_idx\', \'name\'], varargs=None, keywords=None, defaults=[\"<dtype: \'int32\'>\", \'None\'], "
  }
  member_method {
    name: "LoadAndRemapMatrix"
    argspec: "args=[\'ckpt_path\', \'old_tensor_name\', \'row_remapping\', \'col_remapping\', \'initializing_values\', \'num_rows\', \'num_cols\', \'max_rows_in_memory\', \'name\'], varargs=None, keywords=None, defaults=[\'-1\', \'None\'], "
  }
  member_method {
    name: "LoadTPUEmbeddingADAMParameters"
    argspec: "args=[\'parameters\', \'momenta\', \'velocities\', \'num_shards\', \'shard_id\', \'table_id\', \'table_name\', \'name\'], varargs=None, keywords=None, defaults=[\'-1\', \'\', \'None\'], "
  }
  member_method {
    name: "LoadTPUEmbeddingADAMParametersGradAccumDebug"
    argspec: "args=[\'parameters\', \'momenta\', \'velocities\', \'gradient_accumulators\', \'num_shards\', \'shard_id\', \'table_id\', \'table_name\', \'name\'], varargs=None, keywords=None, defaults=[\'-1\', \'\', \'None\'], "
  }
  member_method {
    name: "LoadTPUEmbeddingAdadeltaParameters"
    argspec: "args=[\'parameters\', \'accumulators\', \'updates\', \'num_shards\', \'shard_id\', \'table_id\', \'table_name\', \'name\'], varargs=None, keywords=None, defaults=[\'-1\', \'\', \'None\'], "
  }
  member_method {
    name: "LoadTPUEmbeddingAdadeltaParametersGradAccumDebug"
    argspec: "args=[\'parameters\', \'accumulators\', \'updates\', \'gradient_accumulators\', \'num_shards\', \'shard_id\', \'table_id\', \'table_name\', \'name\'], varargs=None, keywords=None, defaults=[\'-1\', \'\', \'None\'], "
  }
  member_method {
    name: "LoadTPUEmbeddingAdagradParameters"
    argspec: "args=[\'parameters\', \'accumulators\', \'num_shards\', \'shard_id\', \'table_id\', \'table_name\', \'name\'], varargs=None, keywords=None, defaults=[\'-1\', \'\', \'None\'], "
  }
  member_method {
    name: "LoadTPUEmbeddingAdagradParametersGradAccumDebug"
    argspec: "args=[\'parameters\', \'accumulators\', \'gradient_accumulators\', \'num_shards\', \'shard_id\', \'table_id\', \'table_name\', \'name\'], varargs=None, keywords=None, defaults=[\'-1\', \'\', \'None\'], "
  }
  member_method {
    name: "LoadTPUEmbeddingCenteredRMSPropParameters"
    argspec: "args=[\'parameters\', \'ms\', \'mom\', \'mg\', \'num_shards\', \'shard_id\', \'table_id\', \'table_name\', \'name\'], varargs=None, keywords=None, defaults=[\'-1\', \'\', \'None\'], "
  }
  member_method {
    name: "LoadTPUEmbeddingFTRLParameters"
    argspec: "args=[\'parameters\', \'accumulators\', \'linears\', \'num_shards\', \'shard_id\', \'table_id\', \'table_name\', \'name\'], varargs=None, keywords=None, defaults=[\'-1\', \'\', \'None\'], "
  }
  member_method {
    name: "LoadTPUEmbeddingFTRLParametersGradAccumDebug"
    argspec: "args=[\'parameters\', \'accumulators\', \'linears\', \'gradient_accumulators\', \'num_shards\', \'shard_id\', \'table_id\', \'table_name\', \'name\'], varargs=None, keywords=None, defaults=[\'-1\', \'\', \'None\'], "
  }
  member_method {
    name: "LoadTPUEmbeddingMDLAdagradLightParameters"
    argspec: "args=[\'parameters\', \'accumulators\', \'weights\', \'benefits\', \'num_shards\', \'shard_id\', \'table_id\', \'table_name\', \'name\'], varargs=None, keywords=None, defaults=[\'-1\', \'\', \'None\'], "
  }
  member_method {
    name: "LoadTPUEmbeddingMomentumParameters"
    argspec: "args=[\'parameters\', \'momenta\', \'num_shards\', \'shard_id\', \'table_id\', \'table_name\', \'name\'], varargs=None, keywords=None, defaults=[\'-1\', \'\', \'None\'], "
  }
  member_method {
    name: "LoadTPUEmbeddingMomentumParametersGradAccumDebug"
    argspec: "args=[\'parameters\', \'momenta\', \'gradient_accumulators\', \'num_shards\', \'shard_id\', \'table_id\', \'table_name\', \'name\'], varargs=None, keywords=None, defaults=[\'-1\', \'\', \'None\'], "
  }
  member_method {
    name: "LoadTPUEmbeddingProximalAdagradParameters"
    argspec: "args=[\'parameters\', \'accumulators\', \'num_shards\', \'shard_id\', \'table_id\', \'table_name\', \'name\'], varargs=None, keywords=None, defaults=[\'-1\', \'\', \'None\'], "
  }
  member_method {
    name: "LoadTPUEmbeddingProximalAdagradParametersGradAccumDebug"
    argspec: "args=[\'parameters\', \'accumulators\', \'gradient_accumulators\', \'num_shards\', \'shard_id\', \'table_id\', \'table_name\', \'name\'], varargs=None, keywords=None, defaults=[\'-1\', \'\', \'None\'], "
  }
  member_method {
    name: "LoadTPUEmbeddingRMSPropParameters"
    argspec: "args=[\'parameters\', \'ms\', \'mom\', \'num_shards\', \'shard_id\', \'table_id\', \'table_name\', \'name\'], varargs=None, keywords=None, defaults=[\'-1\', \'\', \'None\'], "
  }
  member_method {
    name: "LoadTPUEmbeddingRMSPropParametersGradAccumDebug"
    argspec: "args=[\'parameters\', \'ms\', \'mom\', \'gradient_accumulators\', \'num_shards\', \'shard_id\', \'table_id\', \'table_name\', \'name\'], varargs=None, keywords=None, defaults=[\'-1\', \'\', \'None\'], "
  }
  member_method {
    name: "LoadTPUEmbeddingStochasticGradientDescentParameters"
    argspec: "args=[\'parameters\', \'num_shards\', \'shard_id\', \'table_id\', \'table_name\', \'name\'], varargs=None, keywords=None, defaults=[\'-1\', \'\', \'None\'], "
  }
  member_method {
    name: "Log"
    argspec: "args=[\'x\', \'name\'], varargs=None, keywords=None, defaults=[\'None\'], "
  }
  member_method {
    name: "Log1p"
    argspec: "args=[\'x\', \'name\'], varargs=None, keywords=None, defaults=[\'None\'], "
  }
  member_method {
    name: "LogMatrixDeterminant"
    argspec: "args=[\'input\', \'name\'], varargs=None, keywords=None, defaults=[\'None\'], "
  }
  member_method {
    name: "LogSoftmax"
    argspec: "args=[\'logits\', \'name\'], varargs=None, keywords=None, defaults=[\'None\'], "
  }
  member_method {
    name: "LogUniformCandidateSampler"
    argspec: "args=[\'true_classes\', \'num_true\', \'num_sampled\', \'unique\', \'range_max\', \'seed\', \'seed2\', \'name\'], varargs=None, keywords=None, defaults=[\'0\', \'0\', \'None\'], "
  }
  member_method {
    name: "LogicalAnd"
    argspec: "args=[\'x\', \'y\', \'name\'], varargs=None, keywords=None, defaults=[\'None\'], "
  }
  member_method {
    name: "LogicalNot"
    argspec: "args=[\'x\', \'name\'], varargs=None, keywords=None, defaults=[\'None\'], "
  }
  member_method {
    name: "LogicalOr"
    argspec: "args=[\'x\', \'y\', \'name\'], varargs=None, keywords=None, defaults=[\'None\'], "
  }
  member_method {
    name: "LogicalSum"
    argspec: "args=[\'q_input\', \'k_input\', \'T\', \'name\'], varargs=None, keywords=None, defaults=[\'None\'], "
  }
  member_method {
    name: "LookupTableExport"
    argspec: "args=[\'table_handle\', \'Tkeys\', \'Tvalues\', \'name\'], varargs=None, keywords=None, defaults=[\'None\'], "
  }
  member_method {
    name: "LookupTableExportV2"
    argspec: "args=[\'table_handle\', \'Tkeys\', \'Tvalues\', \'name\'], varargs=None, keywords=None, defaults=[\'None\'], "
  }
  member_method {
    name: "LookupTableFind"
    argspec: "args=[\'table_handle\', \'keys\', \'default_value\', \'name\'], varargs=None, keywords=None, defaults=[\'None\'], "
  }
  member_method {
    name: "LookupTableFindV2"
    argspec: "args=[\'table_handle\', \'keys\', \'default_value\', \'name\'], varargs=None, keywords=None, defaults=[\'None\'], "
  }
  member_method {
    name: "LookupTableImport"
    argspec: "args=[\'table_handle\', \'keys\', \'values\', \'name\'], varargs=None, keywords=None, defaults=[\'None\'], "
  }
  member_method {
    name: "LookupTableImportV2"
    argspec: "args=[\'table_handle\', \'keys\', \'values\', \'name\'], varargs=None, keywords=None, defaults=[\'None\'], "
  }
  member_method {
    name: "LookupTableInsert"
    argspec: "args=[\'table_handle\', \'keys\', \'values\', \'name\'], varargs=None, keywords=None, defaults=[\'None\'], "
  }
  member_method {
    name: "LookupTableInsertV2"
    argspec: "args=[\'table_handle\', \'keys\', \'values\', \'name\'], varargs=None, keywords=None, defaults=[\'None\'], "
  }
  member_method {
    name: "LookupTableRemoveV2"
    argspec: "args=[\'table_handle\', \'keys\', \'name\'], varargs=None, keywords=None, defaults=[\'None\'], "
  }
  member_method {
    name: "LookupTableSize"
    argspec: "args=[\'table_handle\', \'name\'], varargs=None, keywords=None, defaults=[\'None\'], "
  }
  member_method {
    name: "LookupTableSizeV2"
    argspec: "args=[\'table_handle\', \'name\'], varargs=None, keywords=None, defaults=[\'None\'], "
  }
  member_method {
    name: "LoopCond"
    argspec: "args=[\'input\', \'name\'], varargs=None, keywords=None, defaults=[\'None\'], "
  }
  member_method {
    name: "LowerBound"
    argspec: "args=[\'sorted_inputs\', \'values\', \'out_type\', \'name\'], varargs=None, keywords=None, defaults=[\"<dtype: \'int32\'>\", \'None\'], "
  }
  member_method {
    name: "Lu"
    argspec: "args=[\'input\', \'output_idx_type\', \'name\'], varargs=None, keywords=None, defaults=[\"<dtype: \'int32\'>\", \'None\'], "
  }
  member_method {
    name: "MakeIterator"
    argspec: "args=[\'dataset\', \'iterator\', \'name\'], varargs=None, keywords=None, defaults=[\'None\'], "
  }
  member_method {
    name: "MapAndBatchDataset"
    argspec: "args=[\'input_dataset\', \'other_arguments\', \'batch_size\', \'num_parallel_calls\', \'drop_remainder\', \'f\', \'output_types\', \'output_shapes\', \'preserve_cardinality\', \'name\'], varargs=None, keywords=None, defaults=[\'False\', \'None\'], "
  }
  member_method {
    name: "MapClear"
    argspec: "args=[\'dtypes\', \'capacity\', \'memory_limit\', \'container\', \'shared_name\', \'name\'], varargs=None, keywords=None, defaults=[\'0\', \'0\', \'\', \'\', \'None\'], "
  }
  member_method {
    name: "MapDataset"
    argspec: "args=[\'input_dataset\', \'other_arguments\', \'f\', \'output_types\', \'output_shapes\', \'use_inter_op_parallelism\', \'preserve_cardinality\', \'name\'], varargs=None, keywords=None, defaults=[\'True\', \'False\', \'None\'], "
  }
  member_method {
    name: "MapDefun"
    argspec: "args=[\'arguments\', \'captured_inputs\', \'output_types\', \'output_shapes\', \'f\', \'max_intra_op_parallelism\', \'name\'], varargs=None, keywords=None, defaults=[\'1\', \'None\'], "
  }
  member_method {
    name: "MapIncompleteSize"
    argspec: "args=[\'dtypes\', \'capacity\', \'memory_limit\', \'container\', \'shared_name\', \'name\'], varargs=None, keywords=None, defaults=[\'0\', \'0\', \'\', \'\', \'None\'], "
  }
  member_method {
    name: "MapPeek"
    argspec: "args=[\'key\', \'indices\', \'dtypes\', \'capacity\', \'memory_limit\', \'container\', \'shared_name\', \'name\'], varargs=None, keywords=None, defaults=[\'0\', \'0\', \'\', \'\', \'None\'], "
  }
  member_method {
    name: "MapSize"
    argspec: "args=[\'dtypes\', \'capacity\', \'memory_limit\', \'container\', \'shared_name\', \'name\'], varargs=None, keywords=None, defaults=[\'0\', \'0\', \'\', \'\', \'None\'], "
  }
  member_method {
    name: "MapStage"
    argspec: "args=[\'key\', \'indices\', \'values\', \'dtypes\', \'capacity\', \'memory_limit\', \'container\', \'shared_name\', \'name\'], varargs=None, keywords=None, defaults=[\'0\', \'0\', \'\', \'\', \'None\'], "
  }
  member_method {
    name: "MapUnstage"
    argspec: "args=[\'key\', \'indices\', \'dtypes\', \'capacity\', \'memory_limit\', \'container\', \'shared_name\', \'name\'], varargs=None, keywords=None, defaults=[\'0\', \'0\', \'\', \'\', \'None\'], "
  }
  member_method {
    name: "MapUnstageNoKey"
    argspec: "args=[\'indices\', \'dtypes\', \'capacity\', \'memory_limit\', \'container\', \'shared_name\', \'name\'], varargs=None, keywords=None, defaults=[\'0\', \'0\', \'\', \'\', \'None\'], "
  }
  member_method {
    name: "MatMul"
    argspec: "args=[\'a\', \'b\', \'transpose_a\', \'transpose_b\', \'name\'], varargs=None, keywords=None, defaults=[\'False\', \'False\', \'None\'], "
  }
  member_method {
    name: "MatchingFiles"
    argspec: "args=[\'pattern\', \'name\'], varargs=None, keywords=None, defaults=[\'None\'], "
  }
  member_method {
    name: "MatchingFilesDataset"
    argspec: "args=[\'patterns\', \'name\'], varargs=None, keywords=None, defaults=[\'None\'], "
  }
  member_method {
    name: "MatrixBandPart"
    argspec: "args=[\'input\', \'num_lower\', \'num_upper\', \'name\'], varargs=None, keywords=None, defaults=[\'None\'], "
  }
  member_method {
    name: "MatrixDeterminant"
    argspec: "args=[\'input\', \'name\'], varargs=None, keywords=None, defaults=[\'None\'], "
  }
  member_method {
    name: "MatrixDiag"
    argspec: "args=[\'diagonal\', \'name\'], varargs=None, keywords=None, defaults=[\'None\'], "
  }
  member_method {
    name: "MatrixDiagPart"
    argspec: "args=[\'input\', \'name\'], varargs=None, keywords=None, defaults=[\'None\'], "
  }
  member_method {
    name: "MatrixDiagPartV2"
    argspec: "args=[\'input\', \'k\', \'padding_value\', \'name\'], varargs=None, keywords=None, defaults=[\'None\'], "
  }
  member_method {
    name: "MatrixDiagV2"
    argspec: "args=[\'diagonal\', \'k\', \'num_rows\', \'num_cols\', \'padding_value\', \'name\'], varargs=None, keywords=None, defaults=[\'None\'], "
  }
  member_method {
    name: "MatrixExponential"
    argspec: "args=[\'input\', \'name\'], varargs=None, keywords=None, defaults=[\'None\'], "
  }
  member_method {
    name: "MatrixInverse"
    argspec: "args=[\'input\', \'adjoint\', \'name\'], varargs=None, keywords=None, defaults=[\'False\', \'None\'], "
  }
  member_method {
    name: "MatrixLogarithm"
    argspec: "args=[\'input\', \'name\'], varargs=None, keywords=None, defaults=[\'None\'], "
  }
  member_method {
    name: "MatrixSetDiag"
    argspec: "args=[\'input\', \'diagonal\', \'name\'], varargs=None, keywords=None, defaults=[\'None\'], "
  }
  member_method {
    name: "MatrixSetDiagV2"
    argspec: "args=[\'input\', \'diagonal\', \'k\', \'name\'], varargs=None, keywords=None, defaults=[\'None\'], "
  }
  member_method {
    name: "MatrixSolve"
    argspec: "args=[\'matrix\', \'rhs\', \'adjoint\', \'name\'], varargs=None, keywords=None, defaults=[\'False\', \'None\'], "
  }
  member_method {
    name: "MatrixSolveLs"
    argspec: "args=[\'matrix\', \'rhs\', \'l2_regularizer\', \'fast\', \'name\'], varargs=None, keywords=None, defaults=[\'True\', \'None\'], "
  }
  member_method {
    name: "MatrixSquareRoot"
    argspec: "args=[\'input\', \'name\'], varargs=None, keywords=None, defaults=[\'None\'], "
  }
  member_method {
    name: "MatrixTriangularSolve"
    argspec: "args=[\'matrix\', \'rhs\', \'lower\', \'adjoint\', \'name\'], varargs=None, keywords=None, defaults=[\'True\', \'False\', \'None\'], "
  }
  member_method {
    name: "Max"
    argspec: "args=[\'input\', \'axis\', \'keep_dims\', \'name\'], varargs=None, keywords=None, defaults=[\'False\', \'None\'], "
  }
  member_method {
    name: "MaxIntraOpParallelismDataset"
    argspec: "args=[\'input_dataset\', \'max_intra_op_parallelism\', \'output_types\', \'output_shapes\', \'name\'], varargs=None, keywords=None, defaults=[\'None\'], "
  }
  member_method {
    name: "MaxPool"
    argspec: "args=[\'input\', \'ksize\', \'strides\', \'padding\', \'data_format\', \'name\'], varargs=None, keywords=None, defaults=[\'NHWC\', \'None\'], "
  }
  member_method {
    name: "MaxPool3D"
    argspec: "args=[\'input\', \'ksize\', \'strides\', \'padding\', \'data_format\', \'name\'], varargs=None, keywords=None, defaults=[\'NDHWC\', \'None\'], "
  }
  member_method {
    name: "MaxPool3DGrad"
    argspec: "args=[\'orig_input\', \'orig_output\', \'grad\', \'ksize\', \'strides\', \'padding\', \'data_format\', \'name\'], varargs=None, keywords=None, defaults=[\'NDHWC\', \'None\'], "
  }
  member_method {
    name: "MaxPool3DGradGrad"
    argspec: "args=[\'orig_input\', \'orig_output\', \'grad\', \'ksize\', \'strides\', \'padding\', \'data_format\', \'name\'], varargs=None, keywords=None, defaults=[\'NDHWC\', \'None\'], "
  }
  member_method {
    name: "MaxPoolGrad"
    argspec: "args=[\'orig_input\', \'orig_output\', \'grad\', \'ksize\', \'strides\', \'padding\', \'data_format\', \'name\'], varargs=None, keywords=None, defaults=[\'NHWC\', \'None\'], "
  }
  member_method {
    name: "MaxPoolGradGrad"
    argspec: "args=[\'orig_input\', \'orig_output\', \'grad\', \'ksize\', \'strides\', \'padding\', \'data_format\', \'name\'], varargs=None, keywords=None, defaults=[\'NHWC\', \'None\'], "
  }
  member_method {
    name: "MaxPoolGradGradV2"
    argspec: "args=[\'orig_input\', \'orig_output\', \'grad\', \'ksize\', \'strides\', \'padding\', \'data_format\', \'name\'], varargs=None, keywords=None, defaults=[\'NHWC\', \'None\'], "
  }
  member_method {
    name: "MaxPoolGradGradWithArgmax"
    argspec: "args=[\'input\', \'grad\', \'argmax\', \'ksize\', \'strides\', \'padding\', \'include_batch_in_index\', \'name\'], varargs=None, keywords=None, defaults=[\'False\', \'None\'], "
  }
  member_method {
    name: "MaxPoolGradV2"
    argspec: "args=[\'orig_input\', \'orig_output\', \'grad\', \'ksize\', \'strides\', \'padding\', \'data_format\', \'name\'], varargs=None, keywords=None, defaults=[\'NHWC\', \'None\'], "
  }
  member_method {
    name: "MaxPoolGradWithArgmax"
    argspec: "args=[\'input\', \'grad\', \'argmax\', \'ksize\', \'strides\', \'padding\', \'include_batch_in_index\', \'name\'], varargs=None, keywords=None, defaults=[\'False\', \'None\'], "
  }
  member_method {
    name: "MaxPoolV2"
    argspec: "args=[\'input\', \'ksize\', \'strides\', \'padding\', \'data_format\', \'name\'], varargs=None, keywords=None, defaults=[\'NHWC\', \'None\'], "
  }
  member_method {
    name: "MaxPoolWithArgmax"
    argspec: "args=[\'input\', \'ksize\', \'strides\', \'padding\', \'Targmax\', \'include_batch_in_index\', \'name\'], varargs=None, keywords=None, defaults=[\"<dtype: \'int64\'>\", \'False\', \'None\'], "
  }
  member_method {
    name: "Maximum"
    argspec: "args=[\'x\', \'y\', \'name\'], varargs=None, keywords=None, defaults=[\'None\'], "
  }
  member_method {
    name: "Mean"
    argspec: "args=[\'input\', \'axis\', \'keep_dims\', \'name\'], varargs=None, keywords=None, defaults=[\'False\', \'None\'], "
  }
  member_method {
    name: "Merge"
    argspec: "args=[\'inputs\', \'name\'], varargs=None, keywords=None, defaults=[\'None\'], "
  }
  member_method {
    name: "MergeSummary"
    argspec: "args=[\'inputs\', \'name\'], varargs=None, keywords=None, defaults=[\'None\'], "
  }
  member_method {
    name: "MergeV2Checkpoints"
    argspec: "args=[\'checkpoint_prefixes\', \'destination_prefix\', \'delete_old_dirs\', \'name\'], varargs=None, keywords=None, defaults=[\'True\', \'None\'], "
  }
  member_method {
    name: "Mfcc"
    argspec: "args=[\'spectrogram\', \'sample_rate\', \'upper_frequency_limit\', \'lower_frequency_limit\', \'filterbank_channel_count\', \'dct_coefficient_count\', \'name\'], varargs=None, keywords=None, defaults=[\'4000\', \'20\', \'40\', \'13\', \'None\'], "
  }
  member_method {
    name: "Min"
    argspec: "args=[\'input\', \'axis\', \'keep_dims\', \'name\'], varargs=None, keywords=None, defaults=[\'False\', \'None\'], "
  }
  member_method {
    name: "Minimum"
    argspec: "args=[\'x\', \'y\', \'name\'], varargs=None, keywords=None, defaults=[\'None\'], "
  }
  member_method {
    name: "MirrorPad"
    argspec: "args=[\'input\', \'paddings\', \'mode\', \'name\'], varargs=None, keywords=None, defaults=[\'None\'], "
  }
  member_method {
    name: "MirrorPadGrad"
    argspec: "args=[\'input\', \'paddings\', \'mode\', \'name\'], varargs=None, keywords=None, defaults=[\'None\'], "
  }
  member_method {
    name: "Mod"
    argspec: "args=[\'x\', \'y\', \'name\'], varargs=None, keywords=None, defaults=[\'None\'], "
  }
  member_method {
    name: "ModelDataset"
    argspec: "args=[\'input_dataset\', \'output_types\', \'output_shapes\', \'algorithm\', \'cpu_budget\', \'name\'], varargs=None, keywords=None, defaults=[\'0\', \'0\', \'None\'], "
  }
  member_method {
    name: "Mul"
    argspec: "args=[\'x\', \'y\', \'name\'], varargs=None, keywords=None, defaults=[\'None\'], "
  }
  member_method {
    name: "MulNoNan"
    argspec: "args=[\'x\', \'y\', \'name\'], varargs=None, keywords=None, defaults=[\'None\'], "
  }
  member_method {
    name: "MultiDeviceIterator"
    argspec: "args=[\'devices\', \'shared_name\', \'container\', \'output_types\', \'output_shapes\', \'name\'], varargs=None, keywords=None, defaults=[\'None\'], "
  }
  member_method {
    name: "MultiDeviceIteratorFromStringHandle"
    argspec: "args=[\'string_handle\', \'output_types\', \'output_shapes\', \'name\'], varargs=None, keywords=None, defaults=[\'[]\', \'[]\', \'None\'], "
  }
  member_method {
    name: "MultiDeviceIteratorGetNextFromShard"
    argspec: "args=[\'multi_device_iterator\', \'shard_num\', \'incarnation_id\', \'output_types\', \'output_shapes\', \'name\'], varargs=None, keywords=None, defaults=[\'None\'], "
  }
  member_method {
    name: "MultiDeviceIteratorInit"
    argspec: "args=[\'dataset\', \'multi_device_iterator\', \'max_buffer_size\', \'name\'], varargs=None, keywords=None, defaults=[\'None\'], "
  }
  member_method {
    name: "MultiDeviceIteratorToStringHandle"
    argspec: "args=[\'multi_device_iterator\', \'name\'], varargs=None, keywords=None, defaults=[\'None\'], "
  }
  member_method {
    name: "Multinomial"
    argspec: "args=[\'logits\', \'num_samples\', \'seed\', \'seed2\', \'output_dtype\', \'name\'], varargs=None, keywords=None, defaults=[\'0\', \'0\', \"<dtype: \'int64\'>\", \'None\'], "
  }
  member_method {
    name: "MutableDenseHashTable"
    argspec: "args=[\'empty_key\', \'value_dtype\', \'container\', \'shared_name\', \'use_node_name_sharing\', \'value_shape\', \'initial_num_buckets\', \'max_load_factor\', \'name\'], varargs=None, keywords=None, defaults=[\'\', \'\', \'False\', \'[]\', \'131072\', \'0.8\', \'None\'], "
  }
  member_method {
    name: "MutableDenseHashTableV2"
    argspec: "args=[\'empty_key\', \'deleted_key\', \'value_dtype\', \'container\', \'shared_name\', \'use_node_name_sharing\', \'value_shape\', \'initial_num_buckets\', \'max_load_factor\', \'name\'], varargs=None, keywords=None, defaults=[\'\', \'\', \'False\', \'[]\', \'131072\', \'0.8\', \'None\'], "
  }
  member_method {
    name: "MutableHashTable"
    argspec: "args=[\'key_dtype\', \'value_dtype\', \'container\', \'shared_name\', \'use_node_name_sharing\', \'name\'], varargs=None, keywords=None, defaults=[\'\', \'\', \'False\', \'None\'], "
  }
  member_method {
    name: "MutableHashTableOfTensors"
    argspec: "args=[\'key_dtype\', \'value_dtype\', \'container\', \'shared_name\', \'use_node_name_sharing\', \'value_shape\', \'name\'], varargs=None, keywords=None, defaults=[\'\', \'\', \'False\', \'[]\', \'None\'], "
  }
  member_method {
    name: "MutableHashTableOfTensorsV2"
    argspec: "args=[\'key_dtype\', \'value_dtype\', \'container\', \'shared_name\', \'use_node_name_sharing\', \'value_shape\', \'name\'], varargs=None, keywords=None, defaults=[\'\', \'\', \'False\', \'[]\', \'None\'], "
  }
  member_method {
    name: "MutableHashTableV2"
    argspec: "args=[\'key_dtype\', \'value_dtype\', \'container\', \'shared_name\', \'use_node_name_sharing\', \'name\'], varargs=None, keywords=None, defaults=[\'\', \'\', \'False\', \'None\'], "
  }
  member_method {
    name: "MutexLock"
    argspec: "args=[\'mutex\', \'name\'], varargs=None, keywords=None, defaults=[\'None\'], "
  }
  member_method {
    name: "MutexV2"
    argspec: "args=[\'container\', \'shared_name\', \'name\'], varargs=None, keywords=None, defaults=[\'\', \'\', \'None\'], "
  }
  member_method {
    name: "NcclAllReduce"
    argspec: "args=[\'input\', \'reduction\', \'num_devices\', \'shared_name\', \'name\'], varargs=None, keywords=None, defaults=[\'None\'], "
  }
  member_method {
    name: "NcclBroadcast"
    argspec: "args=[\'input\', \'shape\', \'name\'], varargs=None, keywords=None, defaults=[\'None\'], "
  }
  member_method {
    name: "NcclReduce"
    argspec: "args=[\'input\', \'reduction\', \'name\'], varargs=None, keywords=None, defaults=[\'None\'], "
  }
  member_method {
    name: "Neg"
    argspec: "args=[\'x\', \'name\'], varargs=None, keywords=None, defaults=[\'None\'], "
  }
  member_method {
    name: "NextAfter"
    argspec: "args=[\'x1\', \'x2\', \'name\'], varargs=None, keywords=None, defaults=[\'None\'], "
  }
  member_method {
    name: "NextIteration"
    argspec: "args=[\'data\', \'name\'], varargs=None, keywords=None, defaults=[\'None\'], "
  }
  member_method {
    name: "NoOp"
    argspec: "args=[\'name\'], varargs=None, keywords=None, defaults=[\'None\'], "
  }
  member_method {
    name: "NonDeterministicInts"
    argspec: "args=[\'shape\', \'dtype\', \'name\'], varargs=None, keywords=None, defaults=[\"<dtype: \'int64\'>\", \'None\'], "
  }
  member_method {
    name: "NonMaxSuppression"
    argspec: "args=[\'boxes\', \'scores\', \'max_output_size\', \'iou_threshold\', \'name\'], varargs=None, keywords=None, defaults=[\'0.5\', \'None\'], "
  }
  member_method {
    name: "NonMaxSuppressionV2"
    argspec: "args=[\'boxes\', \'scores\', \'max_output_size\', \'iou_threshold\', \'name\'], varargs=None, keywords=None, defaults=[\'None\'], "
  }
  member_method {
    name: "NonMaxSuppressionV3"
    argspec: "args=[\'boxes\', \'scores\', \'max_output_size\', \'iou_threshold\', \'score_threshold\', \'name\'], varargs=None, keywords=None, defaults=[\'None\'], "
  }
  member_method {
    name: "NonMaxSuppressionV4"
    argspec: "args=[\'boxes\', \'scores\', \'max_output_size\', \'iou_threshold\', \'score_threshold\', \'pad_to_max_output_size\', \'name\'], varargs=None, keywords=None, defaults=[\'False\', \'None\'], "
  }
  member_method {
    name: "NonMaxSuppressionV5"
    argspec: "args=[\'boxes\', \'scores\', \'max_output_size\', \'iou_threshold\', \'score_threshold\', \'soft_nms_sigma\', \'pad_to_max_output_size\', \'name\'], varargs=None, keywords=None, defaults=[\'False\', \'None\'], "
  }
  member_method {
    name: "NonMaxSuppressionWithOverlaps"
    argspec: "args=[\'overlaps\', \'scores\', \'max_output_size\', \'overlap_threshold\', \'score_threshold\', \'name\'], varargs=None, keywords=None, defaults=[\'None\'], "
  }
  member_method {
    name: "NonSerializableDataset"
    argspec: "args=[\'input_dataset\', \'output_types\', \'output_shapes\', \'name\'], varargs=None, keywords=None, defaults=[\'None\'], "
  }
  member_method {
    name: "NotEqual"
    argspec: "args=[\'x\', \'y\', \'incompatible_shape_error\', \'name\'], varargs=None, keywords=None, defaults=[\'True\', \'None\'], "
  }
  member_method {
    name: "NthElement"
    argspec: "args=[\'input\', \'n\', \'reverse\', \'name\'], varargs=None, keywords=None, defaults=[\'False\', \'None\'], "
  }
  member_method {
    name: "OneHot"
    argspec: "args=[\'indices\', \'depth\', \'on_value\', \'off_value\', \'axis\', \'name\'], varargs=None, keywords=None, defaults=[\'-1\', \'None\'], "
  }
  member_method {
    name: "OneShotIterator"
    argspec: "args=[\'dataset_factory\', \'output_types\', \'output_shapes\', \'container\', \'shared_name\', \'name\'], varargs=None, keywords=None, defaults=[\'\', \'\', \'None\'], "
  }
  member_method {
    name: "OnesLike"
    argspec: "args=[\'x\', \'name\'], varargs=None, keywords=None, defaults=[\'None\'], "
  }
  member_method {
    name: "OptimizeDataset"
    argspec: "args=[\'input_dataset\', \'optimizations\', \'output_types\', \'output_shapes\', \'optimization_configs\', \'name\'], varargs=None, keywords=None, defaults=[\'[]\', \'None\'], "
  }
  member_method {
    name: "OptionalFromValue"
    argspec: "args=[\'components\', \'name\'], varargs=None, keywords=None, defaults=[\'None\'], "
  }
  member_method {
    name: "OptionalGetValue"
    argspec: "args=[\'optional\', \'output_types\', \'output_shapes\', \'name\'], varargs=None, keywords=None, defaults=[\'None\'], "
  }
  member_method {
    name: "OptionalHasValue"
    argspec: "args=[\'optional\', \'name\'], varargs=None, keywords=None, defaults=[\'None\'], "
  }
  member_method {
    name: "OptionalNone"
    argspec: "args=[\'name\'], varargs=None, keywords=None, defaults=[\'None\'], "
  }
  member_method {
    name: "OrderedMapClear"
    argspec: "args=[\'dtypes\', \'capacity\', \'memory_limit\', \'container\', \'shared_name\', \'name\'], varargs=None, keywords=None, defaults=[\'0\', \'0\', \'\', \'\', \'None\'], "
  }
  member_method {
    name: "OrderedMapIncompleteSize"
    argspec: "args=[\'dtypes\', \'capacity\', \'memory_limit\', \'container\', \'shared_name\', \'name\'], varargs=None, keywords=None, defaults=[\'0\', \'0\', \'\', \'\', \'None\'], "
  }
  member_method {
    name: "OrderedMapPeek"
    argspec: "args=[\'key\', \'indices\', \'dtypes\', \'capacity\', \'memory_limit\', \'container\', \'shared_name\', \'name\'], varargs=None, keywords=None, defaults=[\'0\', \'0\', \'\', \'\', \'None\'], "
  }
  member_method {
    name: "OrderedMapSize"
    argspec: "args=[\'dtypes\', \'capacity\', \'memory_limit\', \'container\', \'shared_name\', \'name\'], varargs=None, keywords=None, defaults=[\'0\', \'0\', \'\', \'\', \'None\'], "
  }
  member_method {
    name: "OrderedMapStage"
    argspec: "args=[\'key\', \'indices\', \'values\', \'dtypes\', \'capacity\', \'memory_limit\', \'container\', \'shared_name\', \'name\'], varargs=None, keywords=None, defaults=[\'0\', \'0\', \'\', \'\', \'None\'], "
  }
  member_method {
    name: "OrderedMapUnstage"
    argspec: "args=[\'key\', \'indices\', \'dtypes\', \'capacity\', \'memory_limit\', \'container\', \'shared_name\', \'name\'], varargs=None, keywords=None, defaults=[\'0\', \'0\', \'\', \'\', \'None\'], "
  }
  member_method {
    name: "OrderedMapUnstageNoKey"
    argspec: "args=[\'indices\', \'dtypes\', \'capacity\', \'memory_limit\', \'container\', \'shared_name\', \'name\'], varargs=None, keywords=None, defaults=[\'0\', \'0\', \'\', \'\', \'None\'], "
  }
  member_method {
    name: "OutfeedDequeue"
    argspec: "args=[\'dtype\', \'shape\', \'device_ordinal\', \'name\'], varargs=None, keywords=None, defaults=[\'-1\', \'None\'], "
  }
  member_method {
    name: "OutfeedDequeueTuple"
    argspec: "args=[\'dtypes\', \'shapes\', \'device_ordinal\', \'name\'], varargs=None, keywords=None, defaults=[\'-1\', \'None\'], "
  }
  member_method {
    name: "OutfeedEnqueue"
    argspec: "args=[\'input\', \'name\'], varargs=None, keywords=None, defaults=[\'None\'], "
  }
  member_method {
    name: "OutfeedEnqueueTuple"
    argspec: "args=[\'inputs\', \'name\'], varargs=None, keywords=None, defaults=[\'None\'], "
  }
  member_method {
    name: "Pack"
    argspec: "args=[\'values\', \'axis\', \'name\'], varargs=None, keywords=None, defaults=[\'0\', \'None\'], "
  }
  member_method {
    name: "Pad"
    argspec: "args=[\'input\', \'paddings\', \'name\'], varargs=None, keywords=None, defaults=[\'None\'], "
  }
  member_method {
    name: "PadV2"
    argspec: "args=[\'input\', \'paddings\', \'constant_values\', \'name\'], varargs=None, keywords=None, defaults=[\'None\'], "
  }
  member_method {
    name: "PaddedBatchDataset"
    argspec: "args=[\'input_dataset\', \'batch_size\', \'padded_shapes\', \'padding_values\', \'output_shapes\', \'name\'], varargs=None, keywords=None, defaults=[\'None\'], "
  }
  member_method {
    name: "PaddedBatchDatasetV2"
    argspec: "args=[\'input_dataset\', \'batch_size\', \'padded_shapes\', \'padding_values\', \'drop_remainder\', \'output_shapes\', \'parallel_copy\', \'name\'], varargs=None, keywords=None, defaults=[\'False\', \'None\'], "
  }
  member_method {
    name: "PaddingFIFOQueue"
    argspec: "args=[\'component_types\', \'shapes\', \'capacity\', \'container\', \'shared_name\', \'name\'], varargs=None, keywords=None, defaults=[\'[]\', \'-1\', \'\', \'\', \'None\'], "
  }
  member_method {
    name: "PaddingFIFOQueueV2"
    argspec: "args=[\'component_types\', \'shapes\', \'capacity\', \'container\', \'shared_name\', \'name\'], varargs=None, keywords=None, defaults=[\'[]\', \'-1\', \'\', \'\', \'None\'], "
  }
  member_method {
    name: "ParallelConcat"
    argspec: "args=[\'values\', \'shape\', \'name\'], varargs=None, keywords=None, defaults=[\'None\'], "
  }
  member_method {
    name: "ParallelDynamicStitch"
    argspec: "args=[\'indices\', \'data\', \'name\'], varargs=None, keywords=None, defaults=[\'None\'], "
  }
  member_method {
    name: "ParallelInterleaveDataset"
    argspec: "args=[\'input_dataset\', \'other_arguments\', \'cycle_length\', \'block_length\', \'sloppy\', \'buffer_output_elements\', \'prefetch_input_elements\', \'f\', \'output_types\', \'output_shapes\', \'name\'], varargs=None, keywords=None, defaults=[\'None\'], "
  }
  member_method {
    name: "ParallelInterleaveDatasetV2"
    argspec: "args=[\'input_dataset\', \'other_arguments\', \'cycle_length\', \'block_length\', \'num_parallel_calls\', \'f\', \'output_types\', \'output_shapes\', \'sloppy\', \'name\'], varargs=None, keywords=None, defaults=[\'False\', \'None\'], "
  }
  member_method {
    name: "ParallelMapDataset"
    argspec: "args=[\'input_dataset\', \'other_arguments\', \'num_parallel_calls\', \'f\', \'output_types\', \'output_shapes\', \'use_inter_op_parallelism\', \'sloppy\', \'preserve_cardinality\', \'name\'], varargs=None, keywords=None, defaults=[\'True\', \'False\', \'False\', \'None\'], "
  }
  member_method {
    name: "ParameterizedTruncatedNormal"
    argspec: "args=[\'shape\', \'means\', \'stdevs\', \'minvals\', \'maxvals\', \'seed\', \'seed2\', \'name\'], varargs=None, keywords=None, defaults=[\'0\', \'0\', \'None\'], "
  }
  member_method {
    name: "ParquetTabularDatasetV1"
    argspec: "args=[\'filename\', \'batch_size\', \'field_names\', \'field_dtypes\', \'field_ragged_ranks\', \'partition_count\', \'partition_index\', \'drop_remainder\', \'name\'], varargs=None, keywords=None, defaults=[\'1\', \'0\', \'False\', \'None\'], "
  }
  member_method {
    name: "ParseExample"
    argspec: "args=[\'serialized\', \'names\', \'sparse_keys\', \'dense_keys\', \'dense_defaults\', \'sparse_types\', \'dense_shapes\', \'name\'], varargs=None, keywords=None, defaults=[\'None\'], "
  }
  member_method {
    name: "ParseExampleDataset"
    argspec: "args=[\'input_dataset\', \'num_parallel_calls\', \'dense_defaults\', \'sparse_keys\', \'dense_keys\', \'sparse_types\', \'dense_shapes\', \'output_types\', \'output_shapes\', \'sloppy\', \'name\'], varargs=None, keywords=None, defaults=[\'False\', \'None\'], "
  }
  member_method {
    name: "ParseSequenceExample"
    argspec: "args=[\'serialized\', \'debug_name\', \'context_dense_defaults\', \'feature_list_dense_missing_assumed_empty\', \'context_sparse_keys\', \'context_dense_keys\', \'feature_list_sparse_keys\', \'feature_list_dense_keys\', \'Ncontext_sparse\', \'Ncontext_dense\', \'Nfeature_list_sparse\', \'Nfeature_list_dense\', \'context_sparse_types\', \'feature_list_dense_types\', \'context_dense_shapes\', \'feature_list_sparse_types\', \'feature_list_dense_shapes\', \'name\'], varargs=None, keywords=None, defaults=[\'0\', \'0\', \'0\', \'0\', \'[]\', \'[]\', \'[]\', \'[]\', \'[]\', \'None\'], "
  }
  member_method {
    name: "ParseSingleExample"
    argspec: "args=[\'serialized\', \'dense_defaults\', \'num_sparse\', \'sparse_keys\', \'dense_keys\', \'sparse_types\', \'dense_shapes\', \'name\'], varargs=None, keywords=None, defaults=[\'None\'], "
  }
  member_method {
    name: "ParseSingleSequenceExample"
    argspec: "args=[\'serialized\', \'feature_list_dense_missing_assumed_empty\', \'context_sparse_keys\', \'context_dense_keys\', \'feature_list_sparse_keys\', \'feature_list_dense_keys\', \'context_dense_defaults\', \'debug_name\', \'context_sparse_types\', \'feature_list_dense_types\', \'context_dense_shapes\', \'feature_list_sparse_types\', \'feature_list_dense_shapes\', \'name\'], varargs=None, keywords=None, defaults=[\'[]\', \'[]\', \'[]\', \'[]\', \'[]\', \'None\'], "
  }
  member_method {
    name: "ParseTensor"
    argspec: "args=[\'serialized\', \'out_type\', \'name\'], varargs=None, keywords=None, defaults=[\'None\'], "
  }
  member_method {
    name: "PartitionWithPermutation"
    argspec: "args=[\'input\', \'partition_shapes\', \'partition_strategy\', \'partition_axis\', \'name\'], varargs=None, keywords=None, defaults=[\'0\', \'None\'], "
  }
  member_method {
    name: "PartitionedCall"
    argspec: "args=[\'args\', \'Tout\', \'f\', \'config\', \'config_proto\', \'executor_type\', \'name\'], varargs=None, keywords=None, defaults=[\'\', \'\', \'\', \'None\'], "
  }
  member_method {
    name: "Placeholder"
    argspec: "args=[\'dtype\', \'shape\', \'name\'], varargs=None, keywords=None, defaults=[\'None\', \'None\'], "
  }
  member_method {
    name: "PlaceholderV2"
    argspec: "args=[\'dtype\', \'shape\', \'name\'], varargs=None, keywords=None, defaults=[\'None\'], "
  }
  member_method {
    name: "PlaceholderWithDefault"
    argspec: "args=[\'input\', \'shape\', \'name\'], varargs=None, keywords=None, defaults=[\'None\'], "
  }
  member_method {
    name: "Polygamma"
    argspec: "args=[\'a\', \'x\', \'name\'], varargs=None, keywords=None, defaults=[\'None\'], "
  }
  member_method {
    name: "PopulationCount"
    argspec: "args=[\'x\', \'name\'], varargs=None, keywords=None, defaults=[\'None\'], "
  }
  member_method {
    name: "Pow"
    argspec: "args=[\'x\', \'y\', \'name\'], varargs=None, keywords=None, defaults=[\'None\'], "
  }
  member_method {
    name: "PrefetchDataset"
    argspec: "args=[\'input_dataset\', \'buffer_size\', \'output_types\', \'output_shapes\', \'slack_period\', \'legacy_autotune\', \'name\'], varargs=None, keywords=None, defaults=[\'0\', \'True\', \'None\'], "
  }
  member_method {
    name: "Prelinearize"
    argspec: "args=[\'input\', \'shape\', \'layout\', \'name\'], varargs=None, keywords=None, defaults=[\'[]\', \'[]\', \'None\'], "
  }
  member_method {
    name: "PrelinearizeTuple"
    argspec: "args=[\'inputs\', \'shapes\', \'layouts\', \'name\'], varargs=None, keywords=None, defaults=[\'[]\', \'None\'], "
  }
  member_method {
    name: "PreventGradient"
    argspec: "args=[\'input\', \'message\', \'name\'], varargs=None, keywords=None, defaults=[\'\', \'None\'], "
  }
  member_method {
    name: "Print"
    argspec: "args=[\'input\', \'data\', \'message\', \'first_n\', \'summarize\', \'name\'], varargs=None, keywords=None, defaults=[\'\', \'-1\', \'3\', \'None\'], "
  }
  member_method {
    name: "PrintV2"
    argspec: "args=[\'input\', \'output_stream\', \'end\', \'name\'], varargs=None, keywords=None, defaults=[\'stderr\', \'\\n\', \'None\'], "
  }
  member_method {
    name: "PriorityQueue"
    argspec: "args=[\'shapes\', \'component_types\', \'capacity\', \'container\', \'shared_name\', \'name\'], varargs=None, keywords=None, defaults=[\'[]\', \'-1\', \'\', \'\', \'None\'], "
  }
  member_method {
    name: "PriorityQueueV2"
    argspec: "args=[\'shapes\', \'component_types\', \'capacity\', \'container\', \'shared_name\', \'name\'], varargs=None, keywords=None, defaults=[\'[]\', \'-1\', \'\', \'\', \'None\'], "
  }
  member_method {
    name: "PrivateThreadPoolDataset"
    argspec: "args=[\'input_dataset\', \'num_threads\', \'output_types\', \'output_shapes\', \'name\'], varargs=None, keywords=None, defaults=[\'None\'], "
  }
  member_method {
    name: "Prod"
    argspec: "args=[\'input\', \'axis\', \'keep_dims\', \'name\'], varargs=None, keywords=None, defaults=[\'False\', \'None\'], "
  }
  member_method {
    name: "PruneInvalidAndFillEmptyRows"
    argspec: "args=[\'sp_values\', \'sp_indices\', \'sp_dense_shape\', \'sp_weights_values\', \'fill_empty_row\', \'prune\', \'default_id\', \'use_sparse_weights\', \'prune_sparse_weights\', \'default_weight\', \'name\'], varargs=None, keywords=None, defaults=[\'False\', \'False\', \'-1\', \'False\', \'False\', \'1\', \'None\'], "
  }
  member_method {
    name: "PyFunc"
    argspec: "args=[\'input\', \'token\', \'Tout\', \'name\'], varargs=None, keywords=None, defaults=[\'None\'], "
  }
  member_method {
    name: "PyFuncStateless"
    argspec: "args=[\'input\', \'token\', \'Tout\', \'name\'], varargs=None, keywords=None, defaults=[\'None\'], "
  }
  member_method {
    name: "Qr"
    argspec: "args=[\'input\', \'full_matrices\', \'name\'], varargs=None, keywords=None, defaults=[\'False\', \'None\'], "
  }
  member_method {
    name: "QuantizeAndDequantize"
    argspec: "args=[\'input\', \'signed_input\', \'num_bits\', \'range_given\', \'input_min\', \'input_max\', \'name\'], varargs=None, keywords=None, defaults=[\'True\', \'8\', \'False\', \'0\', \'0\', \'None\'], "
  }
  member_method {
    name: "QuantizeAndDequantizeV2"
    argspec: "args=[\'input\', \'input_min\', \'input_max\', \'signed_input\', \'num_bits\', \'range_given\', \'round_mode\', \'narrow_range\', \'name\'], varargs=None, keywords=None, defaults=[\'True\', \'8\', \'False\', \'HALF_TO_EVEN\', \'False\', \'None\'], "
  }
  member_method {
    name: "QuantizeAndDequantizeV3"
    argspec: "args=[\'input\', \'input_min\', \'input_max\', \'num_bits\', \'signed_input\', \'range_given\', \'narrow_range\', \'name\'], varargs=None, keywords=None, defaults=[\'True\', \'True\', \'False\', \'None\'], "
  }
  member_method {
    name: "QuantizeDownAndShrinkRange"
    argspec: "args=[\'input\', \'input_min\', \'input_max\', \'out_type\', \'name\'], varargs=None, keywords=None, defaults=[\'None\'], "
  }
  member_method {
    name: "QuantizeV2"
    argspec: "args=[\'input\', \'min_range\', \'max_range\', \'T\', \'mode\', \'round_mode\', \'narrow_range\', \'axis\', \'ensure_minimum_range\', \'name\'], varargs=None, keywords=None, defaults=[\'MIN_COMBINED\', \'HALF_AWAY_FROM_ZERO\', \'False\', \'-1\', \'0.01\', \'None\'], "
  }
  member_method {
    name: "QuantizedAdd"
    argspec: "args=[\'x\', \'y\', \'min_x\', \'max_x\', \'min_y\', \'max_y\', \'Toutput\', \'name\'], varargs=None, keywords=None, defaults=[\"<dtype: \'qint32\'>\", \'None\'], "
  }
  member_method {
    name: "QuantizedAvgPool"
    argspec: "args=[\'input\', \'min_input\', \'max_input\', \'ksize\', \'strides\', \'padding\', \'name\'], varargs=None, keywords=None, defaults=[\'None\'], "
  }
  member_method {
    name: "QuantizedBatchNormWithGlobalNormalization"
    argspec: "args=[\'t\', \'t_min\', \'t_max\', \'m\', \'m_min\', \'m_max\', \'v\', \'v_min\', \'v_max\', \'beta\', \'beta_min\', \'beta_max\', \'gamma\', \'gamma_min\', \'gamma_max\', \'out_type\', \'variance_epsilon\', \'scale_after_normalization\', \'name\'], varargs=None, keywords=None, defaults=[\'None\'], "
  }
  member_method {
    name: "QuantizedBiasAdd"
    argspec: "args=[\'input\', \'bias\', \'min_input\', \'max_input\', \'min_bias\', \'max_bias\', \'out_type\', \'name\'], varargs=None, keywords=None, defaults=[\'None\'], "
  }
  member_method {
    name: "QuantizedConcat"
    argspec: "args=[\'concat_dim\', \'values\', \'input_mins\', \'input_maxes\', \'name\'], varargs=None, keywords=None, defaults=[\'None\'], "
  }
  member_method {
    name: "QuantizedConv2D"
    argspec: "args=[\'input\', \'filter\', \'min_input\', \'max_input\', \'min_filter\', \'max_filter\', \'strides\', \'padding\', \'out_type\', \'dilations\', \'name\'], varargs=None, keywords=None, defaults=[\"<dtype: \'qint32\'>\", \'[1, 1, 1, 1]\', \'None\'], "
  }
  member_method {
    name: "QuantizedConv2DAndRelu"
    argspec: "args=[\'input\', \'filter\', \'min_input\', \'max_input\', \'min_filter\', \'max_filter\', \'strides\', \'padding\', \'out_type\', \'dilations\', \'padding_list\', \'name\'], varargs=None, keywords=None, defaults=[\"<dtype: \'qint32\'>\", \'[1, 1, 1, 1]\', \'[]\', \'None\'], "
  }
  member_method {
    name: "QuantizedConv2DAndReluAndRequantize"
    argspec: "args=[\'input\', \'filter\', \'min_input\', \'max_input\', \'min_filter\', \'max_filter\', \'min_freezed_output\', \'max_freezed_output\', \'strides\', \'padding\', \'out_type\', \'dilations\', \'padding_list\', \'name\'], varargs=None, keywords=None, defaults=[\"<dtype: \'quint8\'>\", \'[1, 1, 1, 1]\', \'[]\', \'None\'], "
  }
  member_method {
    name: "QuantizedConv2DAndRequantize"
    argspec: "args=[\'input\', \'filter\', \'min_input\', \'max_input\', \'min_filter\', \'max_filter\', \'min_freezed_output\', \'max_freezed_output\', \'strides\', \'padding\', \'out_type\', \'dilations\', \'padding_list\', \'name\'], varargs=None, keywords=None, defaults=[\"<dtype: \'qint8\'>\", \'[1, 1, 1, 1]\', \'[]\', \'None\'], "
  }
  member_method {
    name: "QuantizedConv2DPerChannel"
    argspec: "args=[\'input\', \'filter\', \'min_input\', \'max_input\', \'min_filter\', \'max_filter\', \'strides\', \'padding\', \'out_type\', \'dilations\', \'name\'], varargs=None, keywords=None, defaults=[\"<dtype: \'qint32\'>\", \'[1, 1, 1, 1]\', \'None\'], "
  }
  member_method {
    name: "QuantizedConv2DWithBias"
    argspec: "args=[\'input\', \'filter\', \'bias\', \'min_input\', \'max_input\', \'min_filter\', \'max_filter\', \'strides\', \'padding\', \'out_type\', \'dilations\', \'padding_list\', \'name\'], varargs=None, keywords=None, defaults=[\"<dtype: \'qint32\'>\", \'[1, 1, 1, 1]\', \'[]\', \'None\'], "
  }
  member_method {
    name: "QuantizedConv2DWithBiasAndRelu"
    argspec: "args=[\'input\', \'filter\', \'bias\', \'min_input\', \'max_input\', \'min_filter\', \'max_filter\', \'strides\', \'padding\', \'out_type\', \'dilations\', \'padding_list\', \'name\'], varargs=None, keywords=None, defaults=[\"<dtype: \'qint32\'>\", \'[1, 1, 1, 1]\', \'[]\', \'None\'], "
  }
  member_method {
    name: "QuantizedConv2DWithBiasAndReluAndRequantize"
    argspec: "args=[\'input\', \'filter\', \'bias\', \'min_input\', \'max_input\', \'min_filter\', \'max_filter\', \'min_freezed_output\', \'max_freezed_output\', \'strides\', \'padding\', \'out_type\', \'dilations\', \'padding_list\', \'name\'], varargs=None, keywords=None, defaults=[\"<dtype: \'quint8\'>\", \'[1, 1, 1, 1]\', \'[]\', \'None\'], "
  }
  member_method {
    name: "QuantizedConv2DWithBiasAndRequantize"
    argspec: "args=[\'input\', \'filter\', \'bias\', \'min_input\', \'max_input\', \'min_filter\', \'max_filter\', \'min_freezed_output\', \'max_freezed_output\', \'strides\', \'padding\', \'out_type\', \'dilations\', \'padding_list\', \'name\'], varargs=None, keywords=None, defaults=[\"<dtype: \'qint8\'>\", \'[1, 1, 1, 1]\', \'[]\', \'None\'], "
  }
  member_method {
    name: "QuantizedConv2DWithBiasSignedSumAndReluAndRequantize"
    argspec: "args=[\'input\', \'filter\', \'bias\', \'min_input\', \'max_input\', \'min_filter\', \'max_filter\', \'min_freezed_output\', \'max_freezed_output\', \'summand\', \'min_summand\', \'max_summand\', \'strides\', \'padding\', \'out_type\', \'dilations\', \'padding_list\', \'name\'], varargs=None, keywords=None, defaults=[\"<dtype: \'quint8\'>\", \'[1, 1, 1, 1]\', \'[]\', \'None\'], "
  }
  member_method {
    name: "QuantizedConv2DWithBiasSumAndRelu"
    argspec: "args=[\'input\', \'filter\', \'bias\', \'min_input\', \'max_input\', \'min_filter\', \'max_filter\', \'summand\', \'strides\', \'padding\', \'out_type\', \'dilations\', \'padding_list\', \'name\'], varargs=None, keywords=None, defaults=[\"<dtype: \'qint32\'>\", \'[1, 1, 1, 1]\', \'[]\', \'None\'], "
  }
  member_method {
    name: "QuantizedConv2DWithBiasSumAndReluAndRequantize"
    argspec: "args=[\'input\', \'filter\', \'bias\', \'min_input\', \'max_input\', \'min_filter\', \'max_filter\', \'min_freezed_output\', \'max_freezed_output\', \'summand\', \'min_summand\', \'max_summand\', \'strides\', \'padding\', \'out_type\', \'dilations\', \'padding_list\', \'name\'], varargs=None, keywords=None, defaults=[\"<dtype: \'quint8\'>\", \'[1, 1, 1, 1]\', \'[]\', \'None\'], "
  }
  member_method {
    name: "QuantizedDepthwiseConv2D"
    argspec: "args=[\'input\', \'filter\', \'min_input\', \'max_input\', \'min_filter\', \'max_filter\', \'strides\', \'padding\', \'out_type\', \'dilations\', \'name\'], varargs=None, keywords=None, defaults=[\"<dtype: \'qint32\'>\", \'[1, 1, 1, 1]\', \'None\'], "
  }
  member_method {
    name: "QuantizedDepthwiseConv2DWithBias"
    argspec: "args=[\'input\', \'filter\', \'bias\', \'min_input\', \'max_input\', \'min_filter\', \'max_filter\', \'strides\', \'padding\', \'out_type\', \'dilations\', \'name\'], varargs=None, keywords=None, defaults=[\"<dtype: \'qint32\'>\", \'[1, 1, 1, 1]\', \'None\'], "
  }
  member_method {
    name: "QuantizedDepthwiseConv2DWithBiasAndRelu"
    argspec: "args=[\'input\', \'filter\', \'bias\', \'min_input\', \'max_input\', \'min_filter\', \'max_filter\', \'strides\', \'padding\', \'out_type\', \'dilations\', \'padding_list\', \'name\'], varargs=None, keywords=None, defaults=[\"<dtype: \'qint32\'>\", \'[1, 1, 1, 1]\', \'[]\', \'None\'], "
  }
  member_method {
    name: "QuantizedDepthwiseConv2DWithBiasAndReluAndRequantize"
    argspec: "args=[\'input\', \'filter\', \'bias\', \'min_input\', \'max_input\', \'min_filter\', \'max_filter\', \'min_freezed_output\', \'max_freezed_output\', \'strides\', \'padding\', \'out_type\', \'dilations\', \'padding_list\', \'name\'], varargs=None, keywords=None, defaults=[\"<dtype: \'quint8\'>\", \'[1, 1, 1, 1]\', \'[]\', \'None\'], "
  }
  member_method {
    name: "QuantizedInstanceNorm"
    argspec: "args=[\'x\', \'x_min\', \'x_max\', \'output_range_given\', \'given_y_min\', \'given_y_max\', \'variance_epsilon\', \'min_separation\', \'name\'], varargs=None, keywords=None, defaults=[\'False\', \'0\', \'0\', \'1e-05\', \'0.001\', \'None\'], "
  }
  member_method {
    name: "QuantizedMatMul"
    argspec: "args=[\'a\', \'b\', \'min_a\', \'max_a\', \'min_b\', \'max_b\', \'Toutput\', \'transpose_a\', \'transpose_b\', \'Tactivation\', \'name\'], varargs=None, keywords=None, defaults=[\"<dtype: \'qint32\'>\", \'False\', \'False\', \"<dtype: \'quint8\'>\", \'None\'], "
  }
  member_method {
    name: "QuantizedMatMulWithBias"
    argspec: "args=[\'a\', \'b\', \'bias\', \'min_a\', \'max_a\', \'min_b\', \'max_b\', \'Toutput\', \'transpose_a\', \'transpose_b\', \'input_quant_mode\', \'name\'], varargs=None, keywords=None, defaults=[\"<dtype: \'qint32\'>\", \'False\', \'False\', \'MIN_FIRST\', \'None\'], "
  }
  member_method {
    name: "QuantizedMatMulWithBiasAndDequantize"
    argspec: "args=[\'a\', \'b\', \'bias\', \'min_a\', \'max_a\', \'min_b\', \'max_b\', \'min_freezed_output\', \'max_freezed_output\', \'Toutput\', \'transpose_a\', \'transpose_b\', \'input_quant_mode\', \'name\'], varargs=None, keywords=None, defaults=[\'False\', \'False\', \'MIN_FIRST\', \'None\'], "
  }
  member_method {
    name: "QuantizedMatMulWithBiasAndRelu"
    argspec: "args=[\'a\', \'b\', \'bias\', \'min_a\', \'max_a\', \'min_b\', \'max_b\', \'Toutput\', \'transpose_a\', \'transpose_b\', \'input_quant_mode\', \'name\'], varargs=None, keywords=None, defaults=[\"<dtype: \'qint32\'>\", \'False\', \'False\', \'MIN_FIRST\', \'None\'], "
  }
  member_method {
    name: "QuantizedMatMulWithBiasAndReluAndRequantize"
    argspec: "args=[\'a\', \'b\', \'bias\', \'min_a\', \'max_a\', \'min_b\', \'max_b\', \'min_freezed_output\', \'max_freezed_output\', \'Toutput\', \'transpose_a\', \'transpose_b\', \'input_quant_mode\', \'name\'], varargs=None, keywords=None, defaults=[\"<dtype: \'quint8\'>\", \'False\', \'False\', \'MIN_FIRST\', \'None\'], "
  }
  member_method {
    name: "QuantizedMatMulWithBiasAndRequantize"
    argspec: "args=[\'a\', \'b\', \'bias\', \'min_a\', \'max_a\', \'min_b\', \'max_b\', \'min_freezed_output\', \'max_freezed_output\', \'Toutput\', \'transpose_a\', \'transpose_b\', \'input_quant_mode\', \'name\'], varargs=None, keywords=None, defaults=[\"<dtype: \'quint8\'>\", \'False\', \'False\', \'MIN_FIRST\', \'None\'], "
  }
  member_method {
    name: "QuantizedMaxPool"
    argspec: "args=[\'input\', \'min_input\', \'max_input\', \'ksize\', \'strides\', \'padding\', \'name\'], varargs=None, keywords=None, defaults=[\'None\'], "
  }
  member_method {
    name: "QuantizedMul"
    argspec: "args=[\'x\', \'y\', \'min_x\', \'max_x\', \'min_y\', \'max_y\', \'Toutput\', \'name\'], varargs=None, keywords=None, defaults=[\"<dtype: \'qint32\'>\", \'None\'], "
  }
  member_method {
    name: "QuantizedRelu"
    argspec: "args=[\'features\', \'min_features\', \'max_features\', \'out_type\', \'name\'], varargs=None, keywords=None, defaults=[\"<dtype: \'quint8\'>\", \'None\'], "
  }
  member_method {
    name: "QuantizedRelu6"
    argspec: "args=[\'features\', \'min_features\', \'max_features\', \'out_type\', \'name\'], varargs=None, keywords=None, defaults=[\"<dtype: \'quint8\'>\", \'None\'], "
  }
  member_method {
    name: "QuantizedReluX"
    argspec: "args=[\'features\', \'max_value\', \'min_features\', \'max_features\', \'out_type\', \'name\'], varargs=None, keywords=None, defaults=[\"<dtype: \'quint8\'>\", \'None\'], "
  }
  member_method {
    name: "QuantizedReshape"
    argspec: "args=[\'tensor\', \'shape\', \'input_min\', \'input_max\', \'name\'], varargs=None, keywords=None, defaults=[\'None\'], "
  }
  member_method {
    name: "QuantizedResizeBilinear"
    argspec: "args=[\'images\', \'size\', \'min\', \'max\', \'align_corners\', \'half_pixel_centers\', \'name\'], varargs=None, keywords=None, defaults=[\'False\', \'False\', \'None\'], "
  }
  member_method {
    name: "QueueClose"
    argspec: "args=[\'handle\', \'cancel_pending_enqueues\', \'name\'], varargs=None, keywords=None, defaults=[\'False\', \'None\'], "
  }
  member_method {
    name: "QueueCloseV2"
    argspec: "args=[\'handle\', \'cancel_pending_enqueues\', \'name\'], varargs=None, keywords=None, defaults=[\'False\', \'None\'], "
  }
  member_method {
    name: "QueueDequeue"
    argspec: "args=[\'handle\', \'component_types\', \'timeout_ms\', \'name\'], varargs=None, keywords=None, defaults=[\'-1\', \'None\'], "
  }
  member_method {
    name: "QueueDequeueMany"
    argspec: "args=[\'handle\', \'n\', \'component_types\', \'timeout_ms\', \'name\'], varargs=None, keywords=None, defaults=[\'-1\', \'None\'], "
  }
  member_method {
    name: "QueueDequeueManyV2"
    argspec: "args=[\'handle\', \'n\', \'component_types\', \'timeout_ms\', \'name\'], varargs=None, keywords=None, defaults=[\'-1\', \'None\'], "
  }
  member_method {
    name: "QueueDequeueUpTo"
    argspec: "args=[\'handle\', \'n\', \'component_types\', \'timeout_ms\', \'name\'], varargs=None, keywords=None, defaults=[\'-1\', \'None\'], "
  }
  member_method {
    name: "QueueDequeueUpToV2"
    argspec: "args=[\'handle\', \'n\', \'component_types\', \'timeout_ms\', \'name\'], varargs=None, keywords=None, defaults=[\'-1\', \'None\'], "
  }
  member_method {
    name: "QueueDequeueV2"
    argspec: "args=[\'handle\', \'component_types\', \'timeout_ms\', \'name\'], varargs=None, keywords=None, defaults=[\'-1\', \'None\'], "
  }
  member_method {
    name: "QueueEnqueue"
    argspec: "args=[\'handle\', \'components\', \'timeout_ms\', \'name\'], varargs=None, keywords=None, defaults=[\'-1\', \'None\'], "
  }
  member_method {
    name: "QueueEnqueueMany"
    argspec: "args=[\'handle\', \'components\', \'timeout_ms\', \'name\'], varargs=None, keywords=None, defaults=[\'-1\', \'None\'], "
  }
  member_method {
    name: "QueueEnqueueManyV2"
    argspec: "args=[\'handle\', \'components\', \'timeout_ms\', \'name\'], varargs=None, keywords=None, defaults=[\'-1\', \'None\'], "
  }
  member_method {
    name: "QueueEnqueueV2"
    argspec: "args=[\'handle\', \'components\', \'timeout_ms\', \'name\'], varargs=None, keywords=None, defaults=[\'-1\', \'None\'], "
  }
  member_method {
    name: "QueueIsClosed"
    argspec: "args=[\'handle\', \'name\'], varargs=None, keywords=None, defaults=[\'None\'], "
  }
  member_method {
    name: "QueueIsClosedV2"
    argspec: "args=[\'handle\', \'name\'], varargs=None, keywords=None, defaults=[\'None\'], "
  }
  member_method {
    name: "QueueSize"
    argspec: "args=[\'handle\', \'name\'], varargs=None, keywords=None, defaults=[\'None\'], "
  }
  member_method {
    name: "QueueSizeV2"
    argspec: "args=[\'handle\', \'name\'], varargs=None, keywords=None, defaults=[\'None\'], "
  }
  member_method {
    name: "RFFT"
    argspec: "args=[\'input\', \'fft_length\', \'name\'], varargs=None, keywords=None, defaults=[\'None\'], "
  }
  member_method {
    name: "RFFT2D"
    argspec: "args=[\'input\', \'fft_length\', \'name\'], varargs=None, keywords=None, defaults=[\'None\'], "
  }
  member_method {
    name: "RFFT3D"
    argspec: "args=[\'input\', \'fft_length\', \'name\'], varargs=None, keywords=None, defaults=[\'None\'], "
  }
  member_method {
    name: "RGBToHSV"
    argspec: "args=[\'images\', \'name\'], varargs=None, keywords=None, defaults=[\'None\'], "
  }
  member_method {
    name: "RaggedGather"
    argspec: "args=[\'params_nested_splits\', \'params_dense_values\', \'indices\', \'OUTPUT_RAGGED_RANK\', \'name\'], varargs=None, keywords=None, defaults=[\'None\'], "
  }
  member_method {
    name: "RaggedRange"
    argspec: "args=[\'starts\', \'limits\', \'deltas\', \'Tsplits\', \'name\'], varargs=None, keywords=None, defaults=[\"<dtype: \'int64\'>\", \'None\'], "
  }
  member_method {
    name: "RaggedTensorFromVariant"
    argspec: "args=[\'encoded_ragged\', \'input_ragged_rank\', \'output_ragged_rank\', \'Tvalues\', \'Tsplits\', \'name\'], varargs=None, keywords=None, defaults=[\'None\'], "
  }
  member_method {
    name: "RaggedTensorToSparse"
    argspec: "args=[\'rt_nested_splits\', \'rt_dense_values\', \'name\'], varargs=None, keywords=None, defaults=[\'None\'], "
  }
  member_method {
    name: "RaggedTensorToTensor"
    argspec: "args=[\'shape\', \'values\', \'default_value\', \'row_partition_tensors\', \'row_partition_types\', \'name\'], varargs=None, keywords=None, defaults=[\'None\'], "
  }
  member_method {
    name: "RaggedTensorToVariant"
    argspec: "args=[\'rt_nested_splits\', \'rt_dense_values\', \'batched_input\', \'name\'], varargs=None, keywords=None, defaults=[\'None\'], "
  }
  member_method {
    name: "RandomCrop"
    argspec: "args=[\'image\', \'size\', \'seed\', \'seed2\', \'name\'], varargs=None, keywords=None, defaults=[\'0\', \'0\', \'None\'], "
  }
  member_method {
    name: "RandomDataset"
    argspec: "args=[\'seed\', \'seed2\', \'output_types\', \'output_shapes\', \'name\'], varargs=None, keywords=None, defaults=[\'None\'], "
  }
  member_method {
    name: "RandomGamma"
    argspec: "args=[\'shape\', \'alpha\', \'seed\', \'seed2\', \'name\'], varargs=None, keywords=None, defaults=[\'0\', \'0\', \'None\'], "
  }
  member_method {
    name: "RandomGammaGrad"
    argspec: "args=[\'alpha\', \'sample\', \'name\'], varargs=None, keywords=None, defaults=[\'None\'], "
  }
  member_method {
    name: "RandomPoisson"
    argspec: "args=[\'shape\', \'rate\', \'seed\', \'seed2\', \'name\'], varargs=None, keywords=None, defaults=[\'0\', \'0\', \'None\'], "
  }
  member_method {
    name: "RandomPoissonV2"
    argspec: "args=[\'shape\', \'rate\', \'seed\', \'seed2\', \'dtype\', \'name\'], varargs=None, keywords=None, defaults=[\'0\', \'0\', \"<dtype: \'int64\'>\", \'None\'], "
  }
  member_method {
    name: "RandomShuffle"
    argspec: "args=[\'value\', \'seed\', \'seed2\', \'name\'], varargs=None, keywords=None, defaults=[\'0\', \'0\', \'None\'], "
  }
  member_method {
    name: "RandomShuffleQueue"
    argspec: "args=[\'component_types\', \'shapes\', \'capacity\', \'min_after_dequeue\', \'seed\', \'seed2\', \'container\', \'shared_name\', \'name\'], varargs=None, keywords=None, defaults=[\'[]\', \'-1\', \'0\', \'0\', \'0\', \'\', \'\', \'None\'], "
  }
  member_method {
    name: "RandomShuffleQueueV2"
    argspec: "args=[\'component_types\', \'shapes\', \'capacity\', \'min_after_dequeue\', \'seed\', \'seed2\', \'container\', \'shared_name\', \'name\'], varargs=None, keywords=None, defaults=[\'[]\', \'-1\', \'0\', \'0\', \'0\', \'\', \'\', \'None\'], "
  }
  member_method {
    name: "RandomStandardNormal"
    argspec: "args=[\'shape\', \'dtype\', \'seed\', \'seed2\', \'name\'], varargs=None, keywords=None, defaults=[\'0\', \'0\', \'None\'], "
  }
  member_method {
    name: "RandomUniform"
    argspec: "args=[\'shape\', \'dtype\', \'seed\', \'seed2\', \'name\'], varargs=None, keywords=None, defaults=[\'0\', \'0\', \'None\'], "
  }
  member_method {
    name: "RandomUniformInt"
    argspec: "args=[\'shape\', \'minval\', \'maxval\', \'seed\', \'seed2\', \'name\'], varargs=None, keywords=None, defaults=[\'0\', \'0\', \'None\'], "
  }
  member_method {
    name: "Range"
    argspec: "args=[\'start\', \'limit\', \'delta\', \'name\'], varargs=None, keywords=None, defaults=[\'None\'], "
  }
  member_method {
    name: "RangeDataset"
    argspec: "args=[\'start\', \'stop\', \'step\', \'output_types\', \'output_shapes\', \'name\'], varargs=None, keywords=None, defaults=[\'None\'], "
  }
  member_method {
    name: "Rank"
    argspec: "args=[\'input\', \'name\'], varargs=None, keywords=None, defaults=[\'None\'], "
  }
  member_method {
    name: "ReadFile"
    argspec: "args=[\'filename\', \'name\'], varargs=None, keywords=None, defaults=[\'None\'], "
  }
  member_method {
    name: "ReadKvVariableOp"
    argspec: "args=[\'resource\', \'dtype\', \'Tkeys\', \'name\'], varargs=None, keywords=None, defaults=[\'None\'], "
  }
  member_method {
    name: "ReadOnlyHashTableAdmitStrategyOp"
    argspec: "args=[\'shared_name\', \'container\', \'name\'], varargs=None, keywords=None, defaults=[\'\', \'\', \'None\'], "
  }
  member_method {
    name: "ReadVariableOp"
    argspec: "args=[\'resource\', \'dtype\', \'name\'], varargs=None, keywords=None, defaults=[\'None\'], "
  }
  member_method {
    name: "ReaderNumRecordsProduced"
    argspec: "args=[\'reader_handle\', \'name\'], varargs=None, keywords=None, defaults=[\'None\'], "
  }
  member_method {
    name: "ReaderNumRecordsProducedV2"
    argspec: "args=[\'reader_handle\', \'name\'], varargs=None, keywords=None, defaults=[\'None\'], "
  }
  member_method {
    name: "ReaderNumWorkUnitsCompleted"
    argspec: "args=[\'reader_handle\', \'name\'], varargs=None, keywords=None, defaults=[\'None\'], "
  }
  member_method {
    name: "ReaderNumWorkUnitsCompletedV2"
    argspec: "args=[\'reader_handle\', \'name\'], varargs=None, keywords=None, defaults=[\'None\'], "
  }
  member_method {
    name: "ReaderRead"
    argspec: "args=[\'reader_handle\', \'queue_handle\', \'name\'], varargs=None, keywords=None, defaults=[\'None\'], "
  }
  member_method {
    name: "ReaderReadUpTo"
    argspec: "args=[\'reader_handle\', \'queue_handle\', \'num_records\', \'name\'], varargs=None, keywords=None, defaults=[\'None\'], "
  }
  member_method {
    name: "ReaderReadUpToV2"
    argspec: "args=[\'reader_handle\', \'queue_handle\', \'num_records\', \'name\'], varargs=None, keywords=None, defaults=[\'None\'], "
  }
  member_method {
    name: "ReaderReadV2"
    argspec: "args=[\'reader_handle\', \'queue_handle\', \'name\'], varargs=None, keywords=None, defaults=[\'None\'], "
  }
  member_method {
    name: "ReaderReset"
    argspec: "args=[\'reader_handle\', \'name\'], varargs=None, keywords=None, defaults=[\'None\'], "
  }
  member_method {
    name: "ReaderResetV2"
    argspec: "args=[\'reader_handle\', \'name\'], varargs=None, keywords=None, defaults=[\'None\'], "
  }
  member_method {
    name: "ReaderRestoreState"
    argspec: "args=[\'reader_handle\', \'state\', \'name\'], varargs=None, keywords=None, defaults=[\'None\'], "
  }
  member_method {
    name: "ReaderRestoreStateV2"
    argspec: "args=[\'reader_handle\', \'state\', \'name\'], varargs=None, keywords=None, defaults=[\'None\'], "
  }
  member_method {
    name: "ReaderSerializeState"
    argspec: "args=[\'reader_handle\', \'name\'], varargs=None, keywords=None, defaults=[\'None\'], "
  }
  member_method {
    name: "ReaderSerializeStateV2"
    argspec: "args=[\'reader_handle\', \'name\'], varargs=None, keywords=None, defaults=[\'None\'], "
  }
  member_method {
    name: "Real"
    argspec: "args=[\'input\', \'Tout\', \'name\'], varargs=None, keywords=None, defaults=[\"<dtype: \'float32\'>\", \'None\'], "
  }
  member_method {
    name: "RealDiv"
    argspec: "args=[\'x\', \'y\', \'name\'], varargs=None, keywords=None, defaults=[\'None\'], "
  }
  member_method {
    name: "RebatchDataset"
    argspec: "args=[\'input_dataset\', \'num_replicas\', \'output_types\', \'output_shapes\', \'use_fallback\', \'name\'], varargs=None, keywords=None, defaults=[\'True\', \'None\'], "
  }
  member_method {
    name: "Reciprocal"
    argspec: "args=[\'x\', \'name\'], varargs=None, keywords=None, defaults=[\'None\'], "
  }
  member_method {
    name: "ReciprocalGrad"
    argspec: "args=[\'y\', \'dy\', \'name\'], varargs=None, keywords=None, defaults=[\'None\'], "
  }
  member_method {
    name: "RecordInput"
    argspec: "args=[\'file_pattern\', \'file_random_seed\', \'file_shuffle_shift_ratio\', \'file_buffer_size\', \'file_parallelism\', \'batch_size\', \'compression_type\', \'name\'], varargs=None, keywords=None, defaults=[\'301\', \'0\', \'10000\', \'16\', \'32\', \'\', \'None\'], "
  }
  member_method {
    name: "RecordSparseIndices"
    argspec: "args=[\'keys\', \'var_name\', \'auto_record\', \'name\'], varargs=None, keywords=None, defaults=[\'\', \'False\', \'None\'], "
  }
  member_method {
    name: "RecvTPUEmbeddingActivations"
    argspec: "args=[\'num_outputs\', \'config\', \'name\'], varargs=None, keywords=None, defaults=[\'None\'], "
  }
  member_method {
    name: "ReduceDataset"
    argspec: "args=[\'input_dataset\', \'initial_state\', \'other_arguments\', \'f\', \'output_types\', \'output_shapes\', \'use_inter_op_parallelism\', \'name\'], varargs=None, keywords=None, defaults=[\'True\', \'None\'], "
  }
  member_method {
    name: "ReduceJoin"
    argspec: "args=[\'inputs\', \'reduction_indices\', \'keep_dims\', \'separator\', \'name\'], varargs=None, keywords=None, defaults=[\'False\', \'\', \'None\'], "
  }
  member_method {
    name: "RefEnter"
    argspec: "args=[\'data\', \'frame_name\', \'is_constant\', \'parallel_iterations\', \'name\'], varargs=None, keywords=None, defaults=[\'False\', \'10\', \'None\'], "
  }
  member_method {
    name: "RefExit"
    argspec: "args=[\'data\', \'name\'], varargs=None, keywords=None, defaults=[\'None\'], "
  }
  member_method {
    name: "RefIdentity"
    argspec: "args=[\'input\', \'name\'], varargs=None, keywords=None, defaults=[\'None\'], "
  }
  member_method {
    name: "RefMerge"
    argspec: "args=[\'inputs\', \'name\'], varargs=None, keywords=None, defaults=[\'None\'], "
  }
  member_method {
    name: "RefNextIteration"
    argspec: "args=[\'data\', \'name\'], varargs=None, keywords=None, defaults=[\'None\'], "
  }
  member_method {
    name: "RefSelect"
    argspec: "args=[\'index\', \'inputs\', \'name\'], varargs=None, keywords=None, defaults=[\'None\'], "
  }
  member_method {
    name: "RefSwitch"
    argspec: "args=[\'data\', \'pred\', \'name\'], varargs=None, keywords=None, defaults=[\'None\'], "
  }
  member_method {
    name: "RegexFullMatch"
    argspec: "args=[\'input\', \'pattern\', \'name\'], varargs=None, keywords=None, defaults=[\'None\'], "
  }
  member_method {
    name: "RegexReplace"
    argspec: "args=[\'input\', \'pattern\', \'rewrite\', \'replace_global\', \'name\'], varargs=None, keywords=None, defaults=[\'True\', \'None\'], "
  }
  member_method {
    name: "Relu"
    argspec: "args=[\'features\', \'name\'], varargs=None, keywords=None, defaults=[\'None\'], "
  }
  member_method {
    name: "Relu6"
    argspec: "args=[\'features\', \'name\'], varargs=None, keywords=None, defaults=[\'None\'], "
  }
  member_method {
    name: "Relu6Grad"
    argspec: "args=[\'gradients\', \'features\', \'name\'], varargs=None, keywords=None, defaults=[\'None\'], "
  }
  member_method {
    name: "ReluGrad"
    argspec: "args=[\'gradients\', \'features\', \'name\'], varargs=None, keywords=None, defaults=[\'None\'], "
  }
  member_method {
    name: "RemoteCall"
    argspec: "args=[\'target\', \'args\', \'Tout\', \'f\', \'name\'], varargs=None, keywords=None, defaults=[\'None\'], "
  }
  member_method {
    name: "RepeatDataset"
    argspec: "args=[\'input_dataset\', \'count\', \'output_types\', \'output_shapes\', \'name\'], varargs=None, keywords=None, defaults=[\'None\'], "
  }
  member_method {
    name: "RequantizationRange"
    argspec: "args=[\'input\', \'input_min\', \'input_max\', \'name\'], varargs=None, keywords=None, defaults=[\'None\'], "
  }
  member_method {
    name: "RequantizationRangePerChannel"
    argspec: "args=[\'input\', \'input_min\', \'input_max\', \'clip_value_max\', \'name\'], varargs=None, keywords=None, defaults=[\'None\'], "
  }
  member_method {
    name: "Requantize"
    argspec: "args=[\'input\', \'input_min\', \'input_max\', \'requested_output_min\', \'requested_output_max\', \'out_type\', \'name\'], varargs=None, keywords=None, defaults=[\'None\'], "
  }
  member_method {
    name: "RequantizePerChannel"
    argspec: "args=[\'input\', \'input_min\', \'input_max\', \'requested_output_min\', \'requested_output_max\', \'out_type\', \'name\'], varargs=None, keywords=None, defaults=[\"<dtype: \'quint8\'>\", \'None\'], "
  }
  member_method {
    name: "Reshape"
    argspec: "args=[\'tensor\', \'shape\', \'name\'], varargs=None, keywords=None, defaults=[\'None\'], "
  }
  member_method {
    name: "ResizeArea"
    argspec: "args=[\'images\', \'size\', \'align_corners\', \'name\'], varargs=None, keywords=None, defaults=[\'False\', \'None\'], "
  }
  member_method {
    name: "ResizeBicubic"
    argspec: "args=[\'images\', \'size\', \'align_corners\', \'half_pixel_centers\', \'name\'], varargs=None, keywords=None, defaults=[\'False\', \'False\', \'None\'], "
  }
  member_method {
    name: "ResizeBicubicGrad"
    argspec: "args=[\'grads\', \'original_image\', \'align_corners\', \'half_pixel_centers\', \'name\'], varargs=None, keywords=None, defaults=[\'False\', \'False\', \'None\'], "
  }
  member_method {
    name: "ResizeBilinear"
    argspec: "args=[\'images\', \'size\', \'align_corners\', \'half_pixel_centers\', \'name\'], varargs=None, keywords=None, defaults=[\'False\', \'False\', \'None\'], "
  }
  member_method {
    name: "ResizeBilinearGrad"
    argspec: "args=[\'grads\', \'original_image\', \'align_corners\', \'half_pixel_centers\', \'name\'], varargs=None, keywords=None, defaults=[\'False\', \'False\', \'None\'], "
  }
  member_method {
    name: "ResizeNearestNeighbor"
    argspec: "args=[\'images\', \'size\', \'align_corners\', \'half_pixel_centers\', \'name\'], varargs=None, keywords=None, defaults=[\'False\', \'False\', \'None\'], "
  }
  member_method {
    name: "ResizeNearestNeighborGrad"
    argspec: "args=[\'grads\', \'size\', \'align_corners\', \'half_pixel_centers\', \'name\'], varargs=None, keywords=None, defaults=[\'False\', \'False\', \'None\'], "
  }
  member_method {
    name: "ResourceAccumulatorApplyGradient"
    argspec: "args=[\'handle\', \'local_step\', \'gradient\', \'name\'], varargs=None, keywords=None, defaults=[\'None\'], "
  }
  member_method {
    name: "ResourceAccumulatorNumAccumulated"
    argspec: "args=[\'handle\', \'name\'], varargs=None, keywords=None, defaults=[\'None\'], "
  }
  member_method {
    name: "ResourceAccumulatorSetGlobalStep"
    argspec: "args=[\'handle\', \'new_global_step\', \'name\'], varargs=None, keywords=None, defaults=[\'None\'], "
  }
  member_method {
    name: "ResourceAccumulatorTakeGradient"
    argspec: "args=[\'handle\', \'num_required\', \'dtype\', \'name\'], varargs=None, keywords=None, defaults=[\'None\'], "
  }
  member_method {
    name: "ResourceApplyAdaMax"
    argspec: "args=[\'var\', \'m\', \'v\', \'beta1_power\', \'lr\', \'beta1\', \'beta2\', \'epsilon\', \'grad\', \'use_locking\', \'name\'], varargs=None, keywords=None, defaults=[\'False\', \'None\'], "
  }
  member_method {
    name: "ResourceApplyAdadelta"
    argspec: "args=[\'var\', \'accum\', \'accum_update\', \'lr\', \'rho\', \'epsilon\', \'grad\', \'use_locking\', \'name\'], varargs=None, keywords=None, defaults=[\'False\', \'None\'], "
  }
  member_method {
    name: "ResourceApplyAdagrad"
    argspec: "args=[\'var\', \'accum\', \'lr\', \'grad\', \'use_locking\', \'update_slots\', \'name\'], varargs=None, keywords=None, defaults=[\'False\', \'True\', \'None\'], "
  }
  member_method {
    name: "ResourceApplyAdagradDA"
    argspec: "args=[\'var\', \'gradient_accumulator\', \'gradient_squared_accumulator\', \'grad\', \'lr\', \'l1\', \'l2\', \'global_step\', \'use_locking\', \'name\'], varargs=None, keywords=None, defaults=[\'False\', \'None\'], "
  }
  member_method {
    name: "ResourceApplyAdagradDecay"
    argspec: "args=[\'var\', \'accum\', \'accum_decay_power\', \'lr\', \'accum_decay_step\', \'accum_decay_rate\', \'accum_baseline\', \'global_step\', \'grad\', \'use_locking\', \'name\'], varargs=None, keywords=None, defaults=[\'False\', \'None\'], "
  }
  member_method {
    name: "ResourceApplyAdagradV2"
    argspec: "args=[\'var\', \'accum\', \'lr\', \'epsilon\', \'grad\', \'use_locking\', \'update_slots\', \'name\'], varargs=None, keywords=None, defaults=[\'False\', \'True\', \'None\'], "
  }
  member_method {
    name: "ResourceApplyAdam"
    argspec: "args=[\'var\', \'m\', \'v\', \'beta1_power\', \'beta2_power\', \'lr\', \'beta1\', \'beta2\', \'epsilon\', \'grad\', \'use_locking\', \'use_nesterov\', \'name\'], varargs=None, keywords=None, defaults=[\'False\', \'False\', \'None\'], "
  }
  member_method {
    name: "ResourceApplyAdamAsync"
    argspec: "args=[\'var\', \'m\', \'v\', \'beta1_power\', \'beta2_power\', \'lr\', \'beta1\', \'beta2\', \'epsilon\', \'grad\', \'use_locking\', \'use_nesterov\', \'name\'], varargs=None, keywords=None, defaults=[\'False\', \'False\', \'None\'], "
  }
  member_method {
    name: "ResourceApplyAdamWithAmsgrad"
    argspec: "args=[\'var\', \'m\', \'v\', \'vhat\', \'beta1_power\', \'beta2_power\', \'lr\', \'beta1\', \'beta2\', \'epsilon\', \'grad\', \'use_locking\', \'name\'], varargs=None, keywords=None, defaults=[\'False\', \'None\'], "
  }
  member_method {
    name: "ResourceApplyAddSign"
    argspec: "args=[\'var\', \'m\', \'lr\', \'alpha\', \'sign_decay\', \'beta\', \'grad\', \'use_locking\', \'name\'], varargs=None, keywords=None, defaults=[\'False\', \'None\'], "
  }
  member_method {
    name: "ResourceApplyCenteredRMSProp"
    argspec: "args=[\'var\', \'mg\', \'ms\', \'mom\', \'lr\', \'rho\', \'momentum\', \'epsilon\', \'grad\', \'use_locking\', \'name\'], varargs=None, keywords=None, defaults=[\'False\', \'None\'], "
  }
  member_method {
    name: "ResourceApplyFtrl"
    argspec: "args=[\'var\', \'accum\', \'linear\', \'grad\', \'lr\', \'l1\', \'l2\', \'lr_power\', \'use_locking\', \'name\'], varargs=None, keywords=None, defaults=[\'False\', \'None\'], "
  }
  member_method {
    name: "ResourceApplyFtrlV2"
    argspec: "args=[\'var\', \'accum\', \'linear\', \'grad\', \'lr\', \'l1\', \'l2\', \'l2_shrinkage\', \'lr_power\', \'use_locking\', \'name\'], varargs=None, keywords=None, defaults=[\'False\', \'None\'], "
  }
  member_method {
    name: "ResourceApplyGradientDescent"
    argspec: "args=[\'var\', \'alpha\', \'delta\', \'use_locking\', \'name\'], varargs=None, keywords=None, defaults=[\'False\', \'None\'], "
  }
  member_method {
    name: "ResourceApplyKerasMomentum"
    argspec: "args=[\'var\', \'accum\', \'lr\', \'grad\', \'momentum\', \'use_locking\', \'use_nesterov\', \'name\'], varargs=None, keywords=None, defaults=[\'False\', \'False\', \'None\'], "
  }
  member_method {
    name: "ResourceApplyMomentum"
    argspec: "args=[\'var\', \'accum\', \'lr\', \'grad\', \'momentum\', \'use_locking\', \'use_nesterov\', \'name\'], varargs=None, keywords=None, defaults=[\'False\', \'False\', \'None\'], "
  }
  member_method {
    name: "ResourceApplyPowerSign"
    argspec: "args=[\'var\', \'m\', \'lr\', \'logbase\', \'sign_decay\', \'beta\', \'grad\', \'use_locking\', \'name\'], varargs=None, keywords=None, defaults=[\'False\', \'None\'], "
  }
  member_method {
    name: "ResourceApplyProximalAdagrad"
    argspec: "args=[\'var\', \'accum\', \'lr\', \'l1\', \'l2\', \'grad\', \'use_locking\', \'name\'], varargs=None, keywords=None, defaults=[\'False\', \'None\'], "
  }
  member_method {
    name: "ResourceApplyProximalGradientDescent"
    argspec: "args=[\'var\', \'alpha\', \'l1\', \'l2\', \'delta\', \'use_locking\', \'name\'], varargs=None, keywords=None, defaults=[\'False\', \'None\'], "
  }
  member_method {
    name: "ResourceApplyRMSProp"
    argspec: "args=[\'var\', \'ms\', \'mom\', \'lr\', \'rho\', \'momentum\', \'epsilon\', \'grad\', \'use_locking\', \'name\'], varargs=None, keywords=None, defaults=[\'False\', \'None\'], "
  }
  member_method {
    name: "ResourceConditionalAccumulator"
    argspec: "args=[\'dtype\', \'shape\', \'container\', \'shared_name\', \'reduction_type\', \'name\'], varargs=None, keywords=None, defaults=[\'\', \'\', \'MEAN\', \'None\'], "
  }
  member_method {
    name: "ResourceCountUpTo"
    argspec: "args=[\'resource\', \'limit\', \'T\', \'name\'], varargs=None, keywords=None, defaults=[\'None\'], "
  }
  member_method {
    name: "ResourceGather"
    argspec: "args=[\'resource\', \'indices\', \'dtype\', \'batch_dims\', \'validate_indices\', \'name\'], varargs=None, keywords=None, defaults=[\'0\', \'True\', \'None\'], "
  }
  member_method {
    name: "ResourceGatherNd"
    argspec: "args=[\'resource\', \'indices\', \'dtype\', \'name\'], varargs=None, keywords=None, defaults=[\'None\'], "
  }
  member_method {
    name: "ResourceScatterAdd"
    argspec: "args=[\'resource\', \'indices\', \'updates\', \'name\'], varargs=None, keywords=None, defaults=[\'None\'], "
  }
  member_method {
    name: "ResourceScatterDiv"
    argspec: "args=[\'resource\', \'indices\', \'updates\', \'name\'], varargs=None, keywords=None, defaults=[\'None\'], "
  }
  member_method {
    name: "ResourceScatterMax"
    argspec: "args=[\'resource\', \'indices\', \'updates\', \'name\'], varargs=None, keywords=None, defaults=[\'None\'], "
  }
  member_method {
    name: "ResourceScatterMin"
    argspec: "args=[\'resource\', \'indices\', \'updates\', \'name\'], varargs=None, keywords=None, defaults=[\'None\'], "
  }
  member_method {
    name: "ResourceScatterMul"
    argspec: "args=[\'resource\', \'indices\', \'updates\', \'name\'], varargs=None, keywords=None, defaults=[\'None\'], "
  }
  member_method {
    name: "ResourceScatterNdAdd"
    argspec: "args=[\'ref\', \'indices\', \'updates\', \'use_locking\', \'name\'], varargs=None, keywords=None, defaults=[\'True\', \'None\'], "
  }
  member_method {
    name: "ResourceScatterNdSub"
    argspec: "args=[\'ref\', \'indices\', \'updates\', \'use_locking\', \'name\'], varargs=None, keywords=None, defaults=[\'True\', \'None\'], "
  }
  member_method {
    name: "ResourceScatterNdUpdate"
    argspec: "args=[\'ref\', \'indices\', \'updates\', \'use_locking\', \'name\'], varargs=None, keywords=None, defaults=[\'True\', \'None\'], "
  }
  member_method {
    name: "ResourceScatterSub"
    argspec: "args=[\'resource\', \'indices\', \'updates\', \'name\'], varargs=None, keywords=None, defaults=[\'None\'], "
  }
  member_method {
    name: "ResourceScatterUpdate"
    argspec: "args=[\'resource\', \'indices\', \'updates\', \'name\'], varargs=None, keywords=None, defaults=[\'None\'], "
  }
  member_method {
    name: "ResourceSparseApplyAdadelta"
    argspec: "args=[\'var\', \'accum\', \'accum_update\', \'lr\', \'rho\', \'epsilon\', \'grad\', \'indices\', \'use_locking\', \'name\'], varargs=None, keywords=None, defaults=[\'False\', \'None\'], "
  }
  member_method {
    name: "ResourceSparseApplyAdagrad"
    argspec: "args=[\'var\', \'accum\', \'lr\', \'grad\', \'indices\', \'use_locking\', \'update_slots\', \'name\'], varargs=None, keywords=None, defaults=[\'False\', \'True\', \'None\'], "
  }
  member_method {
    name: "ResourceSparseApplyAdagradDA"
    argspec: "args=[\'var\', \'gradient_accumulator\', \'gradient_squared_accumulator\', \'grad\', \'indices\', \'lr\', \'l1\', \'l2\', \'global_step\', \'use_locking\', \'name\'], varargs=None, keywords=None, defaults=[\'False\', \'None\'], "
  }
  member_method {
    name: "ResourceSparseApplyAdagradDecay"
    argspec: "args=[\'var\', \'accum\', \'accum_decay_power\', \'lr\', \'accum_decay_step\', \'accum_decay_rate\', \'accum_baseline\', \'global_step\', \'grad\', \'indices\', \'use_locking\', \'name\'], varargs=None, keywords=None, defaults=[\'False\', \'None\'], "
  }
  member_method {
    name: "ResourceSparseApplyAdagradV2"
    argspec: "args=[\'var\', \'accum\', \'lr\', \'epsilon\', \'grad\', \'indices\', \'use_locking\', \'update_slots\', \'name\'], varargs=None, keywords=None, defaults=[\'False\', \'True\', \'None\'], "
  }
  member_method {
    name: "ResourceSparseApplyAdam"
    argspec: "args=[\'var\', \'m\', \'v\', \'beta1_power\', \'beta2_power\', \'lr\', \'beta1\', \'beta2\', \'epsilon\', \'grad\', \'indices\', \'use_locking\', \'name\'], varargs=None, keywords=None, defaults=[\'False\', \'None\'], "
  }
  member_method {
    name: "ResourceSparseApplyAdamAsync"
    argspec: "args=[\'var\', \'m\', \'v\', \'beta1_power\', \'beta2_power\', \'lr\', \'beta1\', \'beta2\', \'epsilon\', \'grad\', \'indices\', \'use_locking\', \'apply_sparse_rmsprop\', \'name\'], varargs=None, keywords=None, defaults=[\'False\', \'False\', \'None\'], "
  }
  member_method {
    name: "ResourceSparseApplyCenteredRMSProp"
    argspec: "args=[\'var\', \'mg\', \'ms\', \'mom\', \'lr\', \'rho\', \'momentum\', \'epsilon\', \'grad\', \'indices\', \'use_locking\', \'name\'], varargs=None, keywords=None, defaults=[\'False\', \'None\'], "
  }
  member_method {
    name: "ResourceSparseApplyFtrl"
    argspec: "args=[\'var\', \'accum\', \'linear\', \'grad\', \'indices\', \'lr\', \'l1\', \'l2\', \'lr_power\', \'use_locking\', \'name\'], varargs=None, keywords=None, defaults=[\'False\', \'None\'], "
  }
  member_method {
    name: "ResourceSparseApplyFtrlV2"
    argspec: "args=[\'var\', \'accum\', \'linear\', \'grad\', \'indices\', \'lr\', \'l1\', \'l2\', \'l2_shrinkage\', \'lr_power\', \'use_locking\', \'name\'], varargs=None, keywords=None, defaults=[\'False\', \'None\'], "
  }
  member_method {
    name: "ResourceSparseApplyKerasMomentum"
    argspec: "args=[\'var\', \'accum\', \'lr\', \'grad\', \'indices\', \'momentum\', \'use_locking\', \'use_nesterov\', \'name\'], varargs=None, keywords=None, defaults=[\'False\', \'False\', \'None\'], "
  }
  member_method {
    name: "ResourceSparseApplyMomentum"
    argspec: "args=[\'var\', \'accum\', \'lr\', \'grad\', \'indices\', \'momentum\', \'use_locking\', \'use_nesterov\', \'name\'], varargs=None, keywords=None, defaults=[\'False\', \'False\', \'None\'], "
  }
  member_method {
    name: "ResourceSparseApplyProximalAdagrad"
    argspec: "args=[\'var\', \'accum\', \'lr\', \'l1\', \'l2\', \'grad\', \'indices\', \'use_locking\', \'name\'], varargs=None, keywords=None, defaults=[\'False\', \'None\'], "
  }
  member_method {
    name: "ResourceSparseApplyProximalGradientDescent"
    argspec: "args=[\'var\', \'alpha\', \'l1\', \'l2\', \'grad\', \'indices\', \'use_locking\', \'name\'], varargs=None, keywords=None, defaults=[\'False\', \'None\'], "
  }
  member_method {
    name: "ResourceSparseApplyRMSProp"
    argspec: "args=[\'var\', \'ms\', \'mom\', \'lr\', \'rho\', \'momentum\', \'epsilon\', \'grad\', \'indices\', \'use_locking\', \'name\'], varargs=None, keywords=None, defaults=[\'False\', \'None\'], "
  }
  member_method {
    name: "ResourceStridedSliceAssign"
    argspec: "args=[\'ref\', \'begin\', \'end\', \'strides\', \'value\', \'begin_mask\', \'end_mask\', \'ellipsis_mask\', \'new_axis_mask\', \'shrink_axis_mask\', \'name\'], varargs=None, keywords=None, defaults=[\'0\', \'0\', \'0\', \'0\', \'0\', \'None\'], "
  }
  member_method {
    name: "Restore"
    argspec: "args=[\'file_pattern\', \'tensor_name\', \'dt\', \'preferred_shard\', \'name\'], varargs=None, keywords=None, defaults=[\'-1\', \'None\'], "
  }
  member_method {
    name: "RestoreBloomFilter"
    argspec: "args=[\'file_pattern\', \'tensor_name\', \'shape_and_slice\', \'handle\', \'name\'], varargs=None, keywords=None, defaults=[\'None\'], "
  }
  member_method {
    name: "RestoreHashTable"
    argspec: "args=[\'file_pattern\', \'tensor_name\', \'shape_and_slices\', \'handles\', \'clear\', \'name\'], varargs=None, keywords=None, defaults=[\'True\', \'None\'], "
  }
  member_method {
    name: "RestoreSlice"
    argspec: "args=[\'file_pattern\', \'tensor_name\', \'shape_and_slice\', \'dt\', \'preferred_shard\', \'name\'], varargs=None, keywords=None, defaults=[\'-1\', \'None\'], "
  }
  member_method {
    name: "RestoreV2"
    argspec: "args=[\'prefix\', \'tensor_names\', \'shape_and_slices\', \'dtypes\', \'name\'], varargs=None, keywords=None, defaults=[\'None\'], "
  }
  member_method {
    name: "RetrieveTPUEmbeddingADAMParameters"
    argspec: "args=[\'num_shards\', \'shard_id\', \'table_id\', \'table_name\', \'name\'], varargs=None, keywords=None, defaults=[\'-1\', \'\', \'None\'], "
  }
  member_method {
    name: "RetrieveTPUEmbeddingADAMParametersGradAccumDebug"
    argspec: "args=[\'num_shards\', \'shard_id\', \'table_id\', \'table_name\', \'name\'], varargs=None, keywords=None, defaults=[\'-1\', \'\', \'None\'], "
  }
  member_method {
    name: "RetrieveTPUEmbeddingAdadeltaParameters"
    argspec: "args=[\'num_shards\', \'shard_id\', \'table_id\', \'table_name\', \'name\'], varargs=None, keywords=None, defaults=[\'-1\', \'\', \'None\'], "
  }
  member_method {
    name: "RetrieveTPUEmbeddingAdadeltaParametersGradAccumDebug"
    argspec: "args=[\'num_shards\', \'shard_id\', \'table_id\', \'table_name\', \'name\'], varargs=None, keywords=None, defaults=[\'-1\', \'\', \'None\'], "
  }
  member_method {
    name: "RetrieveTPUEmbeddingAdagradParameters"
    argspec: "args=[\'num_shards\', \'shard_id\', \'table_id\', \'table_name\', \'name\'], varargs=None, keywords=None, defaults=[\'-1\', \'\', \'None\'], "
  }
  member_method {
    name: "RetrieveTPUEmbeddingAdagradParametersGradAccumDebug"
    argspec: "args=[\'num_shards\', \'shard_id\', \'table_id\', \'table_name\', \'name\'], varargs=None, keywords=None, defaults=[\'-1\', \'\', \'None\'], "
  }
  member_method {
    name: "RetrieveTPUEmbeddingCenteredRMSPropParameters"
    argspec: "args=[\'num_shards\', \'shard_id\', \'table_id\', \'table_name\', \'name\'], varargs=None, keywords=None, defaults=[\'-1\', \'\', \'None\'], "
  }
  member_method {
    name: "RetrieveTPUEmbeddingFTRLParameters"
    argspec: "args=[\'num_shards\', \'shard_id\', \'table_id\', \'table_name\', \'name\'], varargs=None, keywords=None, defaults=[\'-1\', \'\', \'None\'], "
  }
  member_method {
    name: "RetrieveTPUEmbeddingFTRLParametersGradAccumDebug"
    argspec: "args=[\'num_shards\', \'shard_id\', \'table_id\', \'table_name\', \'name\'], varargs=None, keywords=None, defaults=[\'-1\', \'\', \'None\'], "
  }
  member_method {
    name: "RetrieveTPUEmbeddingMDLAdagradLightParameters"
    argspec: "args=[\'num_shards\', \'shard_id\', \'table_id\', \'table_name\', \'name\'], varargs=None, keywords=None, defaults=[\'-1\', \'\', \'None\'], "
  }
  member_method {
    name: "RetrieveTPUEmbeddingMomentumParameters"
    argspec: "args=[\'num_shards\', \'shard_id\', \'table_id\', \'table_name\', \'name\'], varargs=None, keywords=None, defaults=[\'-1\', \'\', \'None\'], "
  }
  member_method {
    name: "RetrieveTPUEmbeddingMomentumParametersGradAccumDebug"
    argspec: "args=[\'num_shards\', \'shard_id\', \'table_id\', \'table_name\', \'name\'], varargs=None, keywords=None, defaults=[\'-1\', \'\', \'None\'], "
  }
  member_method {
    name: "RetrieveTPUEmbeddingProximalAdagradParameters"
    argspec: "args=[\'num_shards\', \'shard_id\', \'table_id\', \'table_name\', \'name\'], varargs=None, keywords=None, defaults=[\'-1\', \'\', \'None\'], "
  }
  member_method {
    name: "RetrieveTPUEmbeddingProximalAdagradParametersGradAccumDebug"
    argspec: "args=[\'num_shards\', \'shard_id\', \'table_id\', \'table_name\', \'name\'], varargs=None, keywords=None, defaults=[\'-1\', \'\', \'None\'], "
  }
  member_method {
    name: "RetrieveTPUEmbeddingRMSPropParameters"
    argspec: "args=[\'num_shards\', \'shard_id\', \'table_id\', \'table_name\', \'name\'], varargs=None, keywords=None, defaults=[\'-1\', \'\', \'None\'], "
  }
  member_method {
    name: "RetrieveTPUEmbeddingRMSPropParametersGradAccumDebug"
    argspec: "args=[\'num_shards\', \'shard_id\', \'table_id\', \'table_name\', \'name\'], varargs=None, keywords=None, defaults=[\'-1\', \'\', \'None\'], "
  }
  member_method {
    name: "RetrieveTPUEmbeddingStochasticGradientDescentParameters"
    argspec: "args=[\'num_shards\', \'shard_id\', \'table_id\', \'table_name\', \'name\'], varargs=None, keywords=None, defaults=[\'-1\', \'\', \'None\'], "
  }
  member_method {
    name: "Reverse"
    argspec: "args=[\'tensor\', \'dims\', \'name\'], varargs=None, keywords=None, defaults=[\'None\'], "
  }
  member_method {
    name: "ReverseSequence"
    argspec: "args=[\'input\', \'seq_lengths\', \'seq_dim\', \'batch_dim\', \'name\'], varargs=None, keywords=None, defaults=[\'0\', \'None\'], "
  }
  member_method {
    name: "ReverseV2"
    argspec: "args=[\'tensor\', \'axis\', \'name\'], varargs=None, keywords=None, defaults=[\'None\'], "
  }
  member_method {
    name: "RightShift"
    argspec: "args=[\'x\', \'y\', \'name\'], varargs=None, keywords=None, defaults=[\'None\'], "
  }
  member_method {
    name: "Rint"
    argspec: "args=[\'x\', \'name\'], varargs=None, keywords=None, defaults=[\'None\'], "
  }
  member_method {
    name: "RngSkip"
    argspec: "args=[\'resource\', \'algorithm\', \'delta\', \'name\'], varargs=None, keywords=None, defaults=[\'None\'], "
  }
  member_method {
    name: "Roll"
    argspec: "args=[\'input\', \'shift\', \'axis\', \'name\'], varargs=None, keywords=None, defaults=[\'None\'], "
  }
  member_method {
    name: "Round"
    argspec: "args=[\'x\', \'name\'], varargs=None, keywords=None, defaults=[\'None\'], "
  }
  member_method {
    name: "Rsqrt"
    argspec: "args=[\'x\', \'name\'], varargs=None, keywords=None, defaults=[\'None\'], "
  }
  member_method {
    name: "RsqrtGrad"
    argspec: "args=[\'y\', \'dy\', \'name\'], varargs=None, keywords=None, defaults=[\'None\'], "
  }
  member_method {
    name: "SampleDistortedBoundingBox"
    argspec: "args=[\'image_size\', \'bounding_boxes\', \'seed\', \'seed2\', \'min_object_covered\', \'aspect_ratio_range\', \'area_range\', \'max_attempts\', \'use_image_if_no_bounding_boxes\', \'name\'], varargs=None, keywords=None, defaults=[\'0\', \'0\', \'0.1\', \'[0.75, 1.33]\', \'[0.05, 1]\', \'100\', \'False\', \'None\'], "
  }
  member_method {
    name: "SampleDistortedBoundingBoxV2"
    argspec: "args=[\'image_size\', \'bounding_boxes\', \'min_object_covered\', \'seed\', \'seed2\', \'aspect_ratio_range\', \'area_range\', \'max_attempts\', \'use_image_if_no_bounding_boxes\', \'name\'], varargs=None, keywords=None, defaults=[\'0\', \'0\', \'[0.75, 1.33]\', \'[0.05, 1]\', \'100\', \'False\', \'None\'], "
  }
  member_method {
    name: "SamplingDataset"
    argspec: "args=[\'input_dataset\', \'rate\', \'seed\', \'seed2\', \'output_types\', \'output_shapes\', \'name\'], varargs=None, keywords=None, defaults=[\'None\'], "
  }
  member_method {
    name: "Save"
    argspec: "args=[\'filename\', \'tensor_names\', \'data\', \'name\'], varargs=None, keywords=None, defaults=[\'None\'], "
  }
  member_method {
    name: "SaveSlices"
    argspec: "args=[\'filename\', \'tensor_names\', \'shapes_and_slices\', \'data\', \'name\'], varargs=None, keywords=None, defaults=[\'None\'], "
  }
  member_method {
    name: "SaveV2"
    argspec: "args=[\'prefix\', \'tensor_names\', \'shape_and_slices\', \'tensors\', \'ev_key_types\', \'has_ev\', \'name\'], varargs=None, keywords=None, defaults=[\'[]\', \'False\', \'None\'], "
  }
  member_method {
    name: "ScalarSummary"
    argspec: "args=[\'tags\', \'values\', \'name\'], varargs=None, keywords=None, defaults=[\'None\'], "
  }
  member_method {
    name: "ScaleAndTranslate"
    argspec: "args=[\'images\', \'size\', \'scale\', \'translation\', \'kernel_type\', \'antialias\', \'name\'], varargs=None, keywords=None, defaults=[\'lanczos3\', \'True\', \'None\'], "
  }
  member_method {
    name: "ScaleAndTranslateGrad"
    argspec: "args=[\'grads\', \'original_image\', \'scale\', \'translation\', \'kernel_type\', \'antialias\', \'name\'], varargs=None, keywords=None, defaults=[\'lanczos3\', \'True\', \'None\'], "
  }
  member_method {
    name: "ScanDataset"
    argspec: "args=[\'input_dataset\', \'initial_state\', \'other_arguments\', \'f\', \'output_types\', \'output_shapes\', \'preserve_cardinality\', \'name\'], varargs=None, keywords=None, defaults=[\'False\', \'None\'], "
  }
  member_method {
    name: "ScatterAdd"
    argspec: "args=[\'ref\', \'indices\', \'updates\', \'use_locking\', \'name\'], varargs=None, keywords=None, defaults=[\'False\', \'None\'], "
  }
  member_method {
    name: "ScatterDiv"
    argspec: "args=[\'ref\', \'indices\', \'updates\', \'use_locking\', \'name\'], varargs=None, keywords=None, defaults=[\'False\', \'None\'], "
  }
  member_method {
    name: "ScatterMax"
    argspec: "args=[\'ref\', \'indices\', \'updates\', \'use_locking\', \'name\'], varargs=None, keywords=None, defaults=[\'False\', \'None\'], "
  }
  member_method {
    name: "ScatterMin"
    argspec: "args=[\'ref\', \'indices\', \'updates\', \'use_locking\', \'name\'], varargs=None, keywords=None, defaults=[\'False\', \'None\'], "
  }
  member_method {
    name: "ScatterMul"
    argspec: "args=[\'ref\', \'indices\', \'updates\', \'use_locking\', \'name\'], varargs=None, keywords=None, defaults=[\'False\', \'None\'], "
  }
  member_method {
    name: "ScatterNd"
    argspec: "args=[\'indices\', \'updates\', \'shape\', \'name\'], varargs=None, keywords=None, defaults=[\'None\'], "
  }
  member_method {
    name: "ScatterNdAdd"
    argspec: "args=[\'ref\', \'indices\', \'updates\', \'use_locking\', \'name\'], varargs=None, keywords=None, defaults=[\'False\', \'None\'], "
  }
  member_method {
    name: "ScatterNdNonAliasingAdd"
    argspec: "args=[\'input\', \'indices\', \'updates\', \'name\'], varargs=None, keywords=None, defaults=[\'None\'], "
  }
  member_method {
    name: "ScatterNdSub"
    argspec: "args=[\'ref\', \'indices\', \'updates\', \'use_locking\', \'name\'], varargs=None, keywords=None, defaults=[\'False\', \'None\'], "
  }
  member_method {
    name: "ScatterNdUpdate"
    argspec: "args=[\'ref\', \'indices\', \'updates\', \'use_locking\', \'name\'], varargs=None, keywords=None, defaults=[\'True\', \'None\'], "
  }
  member_method {
    name: "ScatterSub"
    argspec: "args=[\'ref\', \'indices\', \'updates\', \'use_locking\', \'name\'], varargs=None, keywords=None, defaults=[\'False\', \'None\'], "
  }
  member_method {
    name: "ScatterUpdate"
    argspec: "args=[\'ref\', \'indices\', \'updates\', \'use_locking\', \'name\'], varargs=None, keywords=None, defaults=[\'True\', \'None\'], "
  }
  member_method {
    name: "SdcaFprint"
    argspec: "args=[\'input\', \'name\'], varargs=None, keywords=None, defaults=[\'None\'], "
  }
  member_method {
    name: "SdcaOptimizer"
    argspec: "args=[\'sparse_example_indices\', \'sparse_feature_indices\', \'sparse_feature_values\', \'dense_features\', \'example_weights\', \'example_labels\', \'sparse_indices\', \'sparse_weights\', \'dense_weights\', \'example_state_data\', \'loss_type\', \'l1\', \'l2\', \'num_loss_partitions\', \'num_inner_iterations\', \'adaptative\', \'name\'], varargs=None, keywords=None, defaults=[\'True\', \'None\'], "
  }
  member_method {
    name: "SdcaOptimizerV2"
    argspec: "args=[\'sparse_example_indices\', \'sparse_feature_indices\', \'sparse_feature_values\', \'dense_features\', \'example_weights\', \'example_labels\', \'sparse_indices\', \'sparse_weights\', \'dense_weights\', \'example_state_data\', \'loss_type\', \'l1\', \'l2\', \'num_loss_partitions\', \'num_inner_iterations\', \'adaptive\', \'name\'], varargs=None, keywords=None, defaults=[\'True\', \'None\'], "
  }
  member_method {
    name: "SdcaShrinkL1"
    argspec: "args=[\'weights\', \'l1\', \'l2\', \'name\'], varargs=None, keywords=None, defaults=[\'None\'], "
  }
  member_method {
    name: "SegmentMax"
    argspec: "args=[\'data\', \'segment_ids\', \'name\'], varargs=None, keywords=None, defaults=[\'None\'], "
  }
  member_method {
    name: "SegmentMean"
    argspec: "args=[\'data\', \'segment_ids\', \'name\'], varargs=None, keywords=None, defaults=[\'None\'], "
  }
  member_method {
    name: "SegmentMin"
    argspec: "args=[\'data\', \'segment_ids\', \'name\'], varargs=None, keywords=None, defaults=[\'None\'], "
  }
  member_method {
    name: "SegmentProd"
    argspec: "args=[\'data\', \'segment_ids\', \'name\'], varargs=None, keywords=None, defaults=[\'None\'], "
  }
  member_method {
    name: "SegmentSum"
    argspec: "args=[\'data\', \'segment_ids\', \'name\'], varargs=None, keywords=None, defaults=[\'None\'], "
  }
  member_method {
    name: "Select"
    argspec: "args=[\'condition\', \'x\', \'y\', \'name\'], varargs=None, keywords=None, defaults=[\'None\'], "
  }
  member_method {
    name: "SelectV2"
    argspec: "args=[\'condition\', \'t\', \'e\', \'name\'], varargs=None, keywords=None, defaults=[\'None\'], "
  }
  member_method {
    name: "SelfAdjointEig"
    argspec: "args=[\'input\', \'name\'], varargs=None, keywords=None, defaults=[\'None\'], "
  }
  member_method {
    name: "SelfAdjointEigV2"
    argspec: "args=[\'input\', \'compute_v\', \'name\'], varargs=None, keywords=None, defaults=[\'True\', \'None\'], "
  }
  member_method {
    name: "Selu"
    argspec: "args=[\'features\', \'name\'], varargs=None, keywords=None, defaults=[\'None\'], "
  }
  member_method {
    name: "SeluGrad"
    argspec: "args=[\'gradients\', \'outputs\', \'name\'], varargs=None, keywords=None, defaults=[\'None\'], "
  }
  member_method {
    name: "SendTPUEmbeddingGradients"
    argspec: "args=[\'inputs\', \'learning_rates\', \'config\', \'name\'], varargs=None, keywords=None, defaults=[\'None\'], "
  }
  member_method {
    name: "SerializeIterator"
    argspec: "args=[\'resource_handle\', \'name\'], varargs=None, keywords=None, defaults=[\'None\'], "
  }
  member_method {
    name: "SerializeManySparse"
    argspec: "args=[\'sparse_indices\', \'sparse_values\', \'sparse_shape\', \'out_type\', \'name\'], varargs=None, keywords=None, defaults=[\"<dtype: \'string\'>\", \'None\'], "
  }
  member_method {
    name: "SerializeSparse"
    argspec: "args=[\'sparse_indices\', \'sparse_values\', \'sparse_shape\', \'out_type\', \'name\'], varargs=None, keywords=None, defaults=[\"<dtype: \'string\'>\", \'None\'], "
  }
  member_method {
    name: "SerializeTensor"
    argspec: "args=[\'tensor\', \'name\'], varargs=None, keywords=None, defaults=[\'None\'], "
  }
  member_method {
    name: "SetSize"
    argspec: "args=[\'set_indices\', \'set_values\', \'set_shape\', \'validate_indices\', \'name\'], varargs=None, keywords=None, defaults=[\'True\', \'None\'], "
  }
  member_method {
    name: "SetStatsAggregatorDataset"
    argspec: "args=[\'input_dataset\', \'stats_aggregator\', \'tag\', \'counter_prefix\', \'output_types\', \'output_shapes\', \'name\'], varargs=None, keywords=None, defaults=[\'None\'], "
  }
  member_method {
    name: "Shape"
    argspec: "args=[\'input\', \'out_type\', \'name\'], varargs=None, keywords=None, defaults=[\"<dtype: \'int32\'>\", \'None\'], "
  }
  member_method {
    name: "ShapeN"
    argspec: "args=[\'input\', \'out_type\', \'name\'], varargs=None, keywords=None, defaults=[\"<dtype: \'int32\'>\", \'None\'], "
  }
  member_method {
    name: "ShardDataset"
    argspec: "args=[\'input_dataset\', \'num_shards\', \'index\', \'output_types\', \'output_shapes\', \'require_non_empty\', \'name\'], varargs=None, keywords=None, defaults=[\'False\', \'None\'], "
  }
  member_method {
    name: "ShardedFilename"
    argspec: "args=[\'basename\', \'shard\', \'num_shards\', \'name\'], varargs=None, keywords=None, defaults=[\'None\'], "
  }
  member_method {
    name: "ShardedFilespec"
    argspec: "args=[\'basename\', \'num_shards\', \'name\'], varargs=None, keywords=None, defaults=[\'None\'], "
  }
  member_method {
    name: "ShuffleAndRepeatDataset"
    argspec: "args=[\'input_dataset\', \'buffer_size\', \'seed\', \'seed2\', \'count\', \'output_types\', \'output_shapes\', \'name\'], varargs=None, keywords=None, defaults=[\'None\'], "
  }
  member_method {
    name: "ShuffleDataset"
    argspec: "args=[\'input_dataset\', \'buffer_size\', \'seed\', \'seed2\', \'output_types\', \'output_shapes\', \'reshuffle_each_iteration\', \'name\'], varargs=None, keywords=None, defaults=[\'True\', \'None\'], "
  }
  member_method {
    name: "ShuffleDatasetV2"
    argspec: "args=[\'input_dataset\', \'buffer_size\', \'seed_generator\', \'output_types\', \'output_shapes\', \'name\'], varargs=None, keywords=None, defaults=[\'None\'], "
  }
  member_method {
    name: "ShutdownDistributedTPU"
    argspec: "args=[\'name\'], varargs=None, keywords=None, defaults=[\'None\'], "
  }
  member_method {
    name: "Sigmoid"
    argspec: "args=[\'x\', \'name\'], varargs=None, keywords=None, defaults=[\'None\'], "
  }
  member_method {
    name: "SigmoidGrad"
    argspec: "args=[\'y\', \'dy\', \'name\'], varargs=None, keywords=None, defaults=[\'None\'], "
  }
  member_method {
    name: "Sign"
    argspec: "args=[\'x\', \'name\'], varargs=None, keywords=None, defaults=[\'None\'], "
  }
  member_method {
    name: "Sin"
    argspec: "args=[\'x\', \'name\'], varargs=None, keywords=None, defaults=[\'None\'], "
  }
  member_method {
    name: "Sinh"
    argspec: "args=[\'x\', \'name\'], varargs=None, keywords=None, defaults=[\'None\'], "
  }
  member_method {
    name: "Size"
    argspec: "args=[\'input\', \'out_type\', \'name\'], varargs=None, keywords=None, defaults=[\"<dtype: \'int32\'>\", \'None\'], "
  }
  member_method {
    name: "SkipDataset"
    argspec: "args=[\'input_dataset\', \'count\', \'output_types\', \'output_shapes\', \'name\'], varargs=None, keywords=None, defaults=[\'None\'], "
  }
  member_method {
    name: "SleepDataset"
    argspec: "args=[\'input_dataset\', \'sleep_microseconds\', \'output_types\', \'output_shapes\', \'name\'], varargs=None, keywords=None, defaults=[\'None\'], "
  }
  member_method {
    name: "Slice"
    argspec: "args=[\'input\', \'begin\', \'size\', \'name\'], varargs=None, keywords=None, defaults=[\'None\'], "
  }
  member_method {
    name: "SlidingWindowDataset"
    argspec: "args=[\'input_dataset\', \'window_size\', \'window_shift\', \'window_stride\', \'output_types\', \'output_shapes\', \'name\'], varargs=None, keywords=None, defaults=[\'None\'], "
  }
  member_method {
    name: "Snapshot"
    argspec: "args=[\'input\', \'name\'], varargs=None, keywords=None, defaults=[\'None\'], "
  }
  member_method {
    name: "SnapshotDataset"
    argspec: "args=[\'input_dataset\', \'path\', \'output_types\', \'output_shapes\', \'compression\', \'reader_path_prefix\', \'writer_path_prefix\', \'shard_size_bytes\', \'pending_snapshot_expiry_seconds\', \'num_reader_threads\', \'reader_buffer_size\', \'num_writer_threads\', \'writer_buffer_size\', \'name\'], varargs=None, keywords=None, defaults=[\'\', \'\', \'\', \'10737418240\', \'86400\', \'1\', \'1\', \'1\', \'1\', \'None\'], "
  }
  member_method {
    name: "Softmax"
    argspec: "args=[\'logits\', \'name\'], varargs=None, keywords=None, defaults=[\'None\'], "
  }
  member_method {
    name: "SoftmaxCrossEntropyWithLogits"
    argspec: "args=[\'features\', \'labels\', \'name\'], varargs=None, keywords=None, defaults=[\'None\'], "
  }
  member_method {
    name: "Softplus"
    argspec: "args=[\'features\', \'name\'], varargs=None, keywords=None, defaults=[\'None\'], "
  }
  member_method {
    name: "SoftplusGrad"
    argspec: "args=[\'gradients\', \'features\', \'name\'], varargs=None, keywords=None, defaults=[\'None\'], "
  }
  member_method {
    name: "Softsign"
    argspec: "args=[\'features\', \'name\'], varargs=None, keywords=None, defaults=[\'None\'], "
  }
  member_method {
    name: "SoftsignGrad"
    argspec: "args=[\'gradients\', \'features\', \'name\'], varargs=None, keywords=None, defaults=[\'None\'], "
  }
  member_method {
    name: "SpaceToBatch"
    argspec: "args=[\'input\', \'paddings\', \'block_size\', \'name\'], varargs=None, keywords=None, defaults=[\'None\'], "
  }
  member_method {
    name: "SpaceToBatchND"
    argspec: "args=[\'input\', \'block_shape\', \'paddings\', \'name\'], varargs=None, keywords=None, defaults=[\'None\'], "
  }
  member_method {
    name: "SpaceToDepth"
    argspec: "args=[\'input\', \'block_size\', \'data_format\', \'name\'], varargs=None, keywords=None, defaults=[\'NHWC\', \'None\'], "
  }
  member_method {
    name: "SparseAccumulatorApplyGradient"
    argspec: "args=[\'handle\', \'local_step\', \'gradient_indices\', \'gradient_values\', \'gradient_shape\', \'has_known_shape\', \'name\'], varargs=None, keywords=None, defaults=[\'None\'], "
  }
  member_method {
    name: "SparseAccumulatorTakeGradient"
    argspec: "args=[\'handle\', \'num_required\', \'dtype\', \'name\'], varargs=None, keywords=None, defaults=[\'None\'], "
  }
  member_method {
    name: "SparseAdd"
    argspec: "args=[\'a_indices\', \'a_values\', \'a_shape\', \'b_indices\', \'b_values\', \'b_shape\', \'thresh\', \'name\'], varargs=None, keywords=None, defaults=[\'None\'], "
  }
  member_method {
    name: "SparseAddGrad"
    argspec: "args=[\'backprop_val_grad\', \'a_indices\', \'b_indices\', \'sum_indices\', \'name\'], varargs=None, keywords=None, defaults=[\'None\'], "
  }
  member_method {
    name: "SparseApplyAdadelta"
    argspec: "args=[\'var\', \'accum\', \'accum_update\', \'lr\', \'rho\', \'epsilon\', \'grad\', \'indices\', \'use_locking\', \'name\'], varargs=None, keywords=None, defaults=[\'False\', \'None\'], "
  }
  member_method {
    name: "SparseApplyAdagrad"
    argspec: "args=[\'var\', \'accum\', \'lr\', \'grad\', \'indices\', \'use_locking\', \'update_slots\', \'name\'], varargs=None, keywords=None, defaults=[\'False\', \'True\', \'None\'], "
  }
  member_method {
    name: "SparseApplyAdagradDA"
    argspec: "args=[\'var\', \'gradient_accumulator\', \'gradient_squared_accumulator\', \'grad\', \'indices\', \'lr\', \'l1\', \'l2\', \'global_step\', \'use_locking\', \'name\'], varargs=None, keywords=None, defaults=[\'False\', \'None\'], "
  }
  member_method {
    name: "SparseApplyAdagradDecay"
    argspec: "args=[\'var\', \'accum\', \'accum_decay_power\', \'lr\', \'accum_decay_step\', \'accum_decay_rate\', \'accum_baseline\', \'global_step\', \'grad\', \'indices\', \'use_locking\', \'name\'], varargs=None, keywords=None, defaults=[\'False\', \'None\'], "
  }
  member_method {
    name: "SparseApplyAdagradV2"
    argspec: "args=[\'var\', \'accum\', \'lr\', \'epsilon\', \'grad\', \'indices\', \'use_locking\', \'update_slots\', \'name\'], varargs=None, keywords=None, defaults=[\'False\', \'True\', \'None\'], "
  }
  member_method {
    name: "SparseApplyAdam"
    argspec: "args=[\'var\', \'m\', \'v\', \'beta1_power\', \'beta2_power\', \'lr\', \'beta1\', \'beta2\', \'epsilon\', \'grad\', \'indices\', \'use_locking\', \'name\'], varargs=None, keywords=None, defaults=[\'False\', \'None\'], "
  }
  member_method {
    name: "SparseApplyAdamAsync"
    argspec: "args=[\'var\', \'m\', \'v\', \'beta1_power\', \'beta2_power\', \'lr\', \'beta1\', \'beta2\', \'epsilon\', \'grad\', \'indices\', \'use_locking\', \'apply_sparse_rmsprop\', \'name\'], varargs=None, keywords=None, defaults=[\'False\', \'False\', \'None\'], "
  }
  member_method {
    name: "SparseApplyCenteredRMSProp"
    argspec: "args=[\'var\', \'mg\', \'ms\', \'mom\', \'lr\', \'rho\', \'momentum\', \'epsilon\', \'grad\', \'indices\', \'use_locking\', \'name\'], varargs=None, keywords=None, defaults=[\'False\', \'None\'], "
  }
  member_method {
    name: "SparseApplyFtrl"
    argspec: "args=[\'var\', \'accum\', \'linear\', \'grad\', \'indices\', \'lr\', \'l1\', \'l2\', \'lr_power\', \'use_locking\', \'name\'], varargs=None, keywords=None, defaults=[\'False\', \'None\'], "
  }
  member_method {
    name: "SparseApplyFtrlV2"
    argspec: "args=[\'var\', \'accum\', \'linear\', \'grad\', \'indices\', \'lr\', \'l1\', \'l2\', \'l2_shrinkage\', \'lr_power\', \'use_locking\', \'name\'], varargs=None, keywords=None, defaults=[\'False\', \'None\'], "
  }
  member_method {
    name: "SparseApplyMomentum"
    argspec: "args=[\'var\', \'accum\', \'lr\', \'grad\', \'indices\', \'momentum\', \'use_locking\', \'use_nesterov\', \'name\'], varargs=None, keywords=None, defaults=[\'False\', \'False\', \'None\'], "
  }
  member_method {
    name: "SparseApplyProximalAdagrad"
    argspec: "args=[\'var\', \'accum\', \'lr\', \'l1\', \'l2\', \'grad\', \'indices\', \'use_locking\', \'name\'], varargs=None, keywords=None, defaults=[\'False\', \'None\'], "
  }
  member_method {
    name: "SparseApplyProximalGradientDescent"
    argspec: "args=[\'var\', \'alpha\', \'l1\', \'l2\', \'grad\', \'indices\', \'use_locking\', \'name\'], varargs=None, keywords=None, defaults=[\'False\', \'None\'], "
  }
  member_method {
    name: "SparseApplyRMSProp"
    argspec: "args=[\'var\', \'ms\', \'mom\', \'lr\', \'rho\', \'momentum\', \'epsilon\', \'grad\', \'indices\', \'use_locking\', \'name\'], varargs=None, keywords=None, defaults=[\'False\', \'None\'], "
  }
  member_method {
    name: "SparseConcat"
    argspec: "args=[\'indices\', \'values\', \'shapes\', \'concat_dim\', \'name\'], varargs=None, keywords=None, defaults=[\'None\'], "
  }
  member_method {
    name: "SparseConditionalAccumulator"
    argspec: "args=[\'dtype\', \'shape\', \'container\', \'shared_name\', \'reduction_type\', \'name\'], varargs=None, keywords=None, defaults=[\'\', \'\', \'MEAN\', \'None\'], "
  }
  member_method {
    name: "SparseConditionalAccumulatorMultiMap"
    argspec: "args=[\'dtype\', \'shape\', \'container\', \'shared_name\', \'reduction_type\', \'name\'], varargs=None, keywords=None, defaults=[\'\', \'\', \'MEAN\', \'None\'], "
  }
  member_method {
    name: "SparseCross"
    argspec: "args=[\'indices\', \'values\', \'shapes\', \'dense_inputs\', \'hashed_output\', \'num_buckets\', \'hash_key\', \'out_type\', \'internal_type\', \'name\'], varargs=None, keywords=None, defaults=[\'None\'], "
  }
  member_method {
    name: "SparseDecode"
    argspec: "args=[\'input\', \'max_id\', \'T\', \'name\'], varargs=None, keywords=None, defaults=[\'None\'], "
  }
  member_method {
    name: "SparseDenseCwiseAdd"
    argspec: "args=[\'sp_indices\', \'sp_values\', \'sp_shape\', \'dense\', \'name\'], varargs=None, keywords=None, defaults=[\'None\'], "
  }
  member_method {
    name: "SparseDenseCwiseDiv"
    argspec: "args=[\'sp_indices\', \'sp_values\', \'sp_shape\', \'dense\', \'name\'], varargs=None, keywords=None, defaults=[\'None\'], "
  }
  member_method {
    name: "SparseDenseCwiseMul"
    argspec: "args=[\'sp_indices\', \'sp_values\', \'sp_shape\', \'dense\', \'name\'], varargs=None, keywords=None, defaults=[\'None\'], "
  }
  member_method {
    name: "SparseFillEmptyRows"
    argspec: "args=[\'indices\', \'values\', \'dense_shape\', \'default_value\', \'name\'], varargs=None, keywords=None, defaults=[\'None\'], "
  }
  member_method {
    name: "SparseFillEmptyRowsGrad"
    argspec: "args=[\'reverse_index_map\', \'grad_values\', \'name\'], varargs=None, keywords=None, defaults=[\'None\'], "
  }
  member_method {
    name: "SparseInnerFlatten"
    argspec: "args=[\'indices\', \'dense_shape\', \'new_rank\', \'name\'], varargs=None, keywords=None, defaults=[\'None\'], "
  }
  member_method {
    name: "SparseMatMul"
    argspec: "args=[\'a\', \'b\', \'transpose_a\', \'transpose_b\', \'a_is_sparse\', \'b_is_sparse\', \'name\'], varargs=None, keywords=None, defaults=[\'False\', \'False\', \'False\', \'False\', \'None\'], "
  }
  member_method {
    name: "SparseReduceMax"
    argspec: "args=[\'input_indices\', \'input_values\', \'input_shape\', \'reduction_axes\', \'keep_dims\', \'name\'], varargs=None, keywords=None, defaults=[\'False\', \'None\'], "
  }
  member_method {
    name: "SparseReduceMaxSparse"
    argspec: "args=[\'input_indices\', \'input_values\', \'input_shape\', \'reduction_axes\', \'keep_dims\', \'name\'], varargs=None, keywords=None, defaults=[\'False\', \'None\'], "
  }
  member_method {
    name: "SparseReduceSum"
    argspec: "args=[\'input_indices\', \'input_values\', \'input_shape\', \'reduction_axes\', \'keep_dims\', \'name\'], varargs=None, keywords=None, defaults=[\'False\', \'None\'], "
  }
  member_method {
    name: "SparseReduceSumSparse"
    argspec: "args=[\'input_indices\', \'input_values\', \'input_shape\', \'reduction_axes\', \'keep_dims\', \'name\'], varargs=None, keywords=None, defaults=[\'False\', \'None\'], "
  }
  member_method {
    name: "SparseReorder"
    argspec: "args=[\'input_indices\', \'input_values\', \'input_shape\', \'name\'], varargs=None, keywords=None, defaults=[\'None\'], "
  }
  member_method {
    name: "SparseReshape"
    argspec: "args=[\'input_indices\', \'input_shape\', \'new_shape\', \'name\'], varargs=None, keywords=None, defaults=[\'None\'], "
  }
  member_method {
    name: "SparseReverse"
    argspec: "args=[\'indices\', \'values\', \'dense_shape\', \'axis\', \'name\'], varargs=None, keywords=None, defaults=[\'None\'], "
  }
  member_method {
    name: "SparseSegmentMean"
    argspec: "args=[\'data\', \'indices\', \'segment_ids\', \'name\'], varargs=None, keywords=None, defaults=[\'None\'], "
  }
  member_method {
    name: "SparseSegmentMeanGrad"
    argspec: "args=[\'grad\', \'indices\', \'segment_ids\', \'output_dim0\', \'name\'], varargs=None, keywords=None, defaults=[\'None\'], "
  }
  member_method {
    name: "SparseSegmentMeanWithNumSegments"
    argspec: "args=[\'data\', \'indices\', \'segment_ids\', \'num_segments\', \'name\'], varargs=None, keywords=None, defaults=[\'None\'], "
  }
  member_method {
    name: "SparseSegmentSqrtN"
    argspec: "args=[\'data\', \'indices\', \'segment_ids\', \'name\'], varargs=None, keywords=None, defaults=[\'None\'], "
  }
  member_method {
    name: "SparseSegmentSqrtNGrad"
    argspec: "args=[\'grad\', \'indices\', \'segment_ids\', \'output_dim0\', \'name\'], varargs=None, keywords=None, defaults=[\'None\'], "
  }
  member_method {
    name: "SparseSegmentSqrtNWithNumSegments"
    argspec: "args=[\'data\', \'indices\', \'segment_ids\', \'num_segments\', \'name\'], varargs=None, keywords=None, defaults=[\'None\'], "
  }
  member_method {
    name: "SparseSegmentSum"
    argspec: "args=[\'data\', \'indices\', \'segment_ids\', \'name\'], varargs=None, keywords=None, defaults=[\'None\'], "
  }
  member_method {
    name: "SparseSegmentSumWithNumSegments"
    argspec: "args=[\'data\', \'indices\', \'segment_ids\', \'num_segments\', \'name\'], varargs=None, keywords=None, defaults=[\'None\'], "
  }
  member_method {
    name: "SparseSlice"
    argspec: "args=[\'indices\', \'values\', \'shape\', \'start\', \'size\', \'name\'], varargs=None, keywords=None, defaults=[\'None\'], "
  }
  member_method {
    name: "SparseSliceGrad"
    argspec: "args=[\'backprop_val_grad\', \'input_indices\', \'input_start\', \'output_indices\', \'name\'], varargs=None, keywords=None, defaults=[\'None\'], "
  }
  member_method {
    name: "SparseSoftmax"
    argspec: "args=[\'sp_indices\', \'sp_values\', \'sp_shape\', \'name\'], varargs=None, keywords=None, defaults=[\'None\'], "
  }
  member_method {
    name: "SparseSoftmaxCrossEntropyWithLogits"
    argspec: "args=[\'features\', \'labels\', \'name\'], varargs=None, keywords=None, defaults=[\'None\'], "
  }
  member_method {
    name: "SparseSparseMaximum"
    argspec: "args=[\'a_indices\', \'a_values\', \'a_shape\', \'b_indices\', \'b_values\', \'b_shape\', \'name\'], varargs=None, keywords=None, defaults=[\'None\'], "
  }
  member_method {
    name: "SparseSparseMinimum"
    argspec: "args=[\'a_indices\', \'a_values\', \'a_shape\', \'b_indices\', \'b_values\', \'b_shape\', \'name\'], varargs=None, keywords=None, defaults=[\'None\'], "
  }
  member_method {
    name: "SparseSplit"
    argspec: "args=[\'split_dim\', \'indices\', \'values\', \'shape\', \'num_split\', \'name\'], varargs=None, keywords=None, defaults=[\'None\'], "
  }
  member_method {
    name: "SparseTensorDenseAdd"
    argspec: "args=[\'a_indices\', \'a_values\', \'a_shape\', \'b\', \'name\'], varargs=None, keywords=None, defaults=[\'None\'], "
  }
  member_method {
    name: "SparseTensorDenseMatMul"
    argspec: "args=[\'a_indices\', \'a_values\', \'a_shape\', \'b\', \'adjoint_a\', \'adjoint_b\', \'name\'], varargs=None, keywords=None, defaults=[\'False\', \'False\', \'None\'], "
  }
  member_method {
    name: "SparseTensorSliceDataset"
    argspec: "args=[\'indices\', \'values\', \'dense_shape\', \'name\'], varargs=None, keywords=None, defaults=[\'None\'], "
  }
  member_method {
    name: "SparseToDense"
    argspec: "args=[\'sparse_indices\', \'output_shape\', \'sparse_values\', \'default_value\', \'validate_indices\', \'name\'], varargs=None, keywords=None, defaults=[\'True\', \'None\'], "
  }
  member_method {
    name: "SparseToSparseSetOperation"
    argspec: "args=[\'set1_indices\', \'set1_values\', \'set1_shape\', \'set2_indices\', \'set2_values\', \'set2_shape\', \'set_operation\', \'validate_indices\', \'name\'], varargs=None, keywords=None, defaults=[\'True\', \'None\'], "
  }
  member_method {
    name: "SparseValidCutoff"
    argspec: "args=[\'indices\', \'values\', \'dense_shape\', \'axis\', \'length\', \'side\', \'name\'], varargs=None, keywords=None, defaults=[\'right\', \'None\'], "
  }
  member_method {
    name: "Split"
    argspec: "args=[\'axis\', \'value\', \'num_split\', \'name\'], varargs=None, keywords=None, defaults=[\'None\'], "
  }
  member_method {
    name: "SplitV"
    argspec: "args=[\'value\', \'size_splits\', \'axis\', \'num_split\', \'name\'], varargs=None, keywords=None, defaults=[\'None\'], "
  }
  member_method {
    name: "SqlDataset"
    argspec: "args=[\'driver_name\', \'data_source_name\', \'query\', \'output_types\', \'output_shapes\', \'name\'], varargs=None, keywords=None, defaults=[\'None\'], "
  }
  member_method {
    name: "Sqrt"
    argspec: "args=[\'x\', \'name\'], varargs=None, keywords=None, defaults=[\'None\'], "
  }
  member_method {
    name: "SqrtGrad"
    argspec: "args=[\'y\', \'dy\', \'name\'], varargs=None, keywords=None, defaults=[\'None\'], "
  }
  member_method {
    name: "Square"
    argspec: "args=[\'x\', \'name\'], varargs=None, keywords=None, defaults=[\'None\'], "
  }
  member_method {
    name: "SquaredDifference"
    argspec: "args=[\'x\', \'y\', \'name\'], varargs=None, keywords=None, defaults=[\'None\'], "
  }
  member_method {
    name: "Squeeze"
    argspec: "args=[\'input\', \'axis\', \'name\'], varargs=None, keywords=None, defaults=[\'[]\', \'None\'], "
  }
  member_method {
    name: "Stack"
    argspec: "args=[\'elem_type\', \'stack_name\', \'name\'], varargs=None, keywords=None, defaults=[\'\', \'None\'], "
  }
  member_method {
    name: "StackClose"
    argspec: "args=[\'handle\', \'name\'], varargs=None, keywords=None, defaults=[\'None\'], "
  }
  member_method {
    name: "StackCloseV2"
    argspec: "args=[\'handle\', \'name\'], varargs=None, keywords=None, defaults=[\'None\'], "
  }
  member_method {
    name: "StackPop"
    argspec: "args=[\'handle\', \'elem_type\', \'name\'], varargs=None, keywords=None, defaults=[\'None\'], "
  }
  member_method {
    name: "StackPopV2"
    argspec: "args=[\'handle\', \'elem_type\', \'name\'], varargs=None, keywords=None, defaults=[\'None\'], "
  }
  member_method {
    name: "StackPush"
    argspec: "args=[\'handle\', \'elem\', \'swap_memory\', \'name\'], varargs=None, keywords=None, defaults=[\'False\', \'None\'], "
  }
  member_method {
    name: "StackPushV2"
    argspec: "args=[\'handle\', \'elem\', \'swap_memory\', \'name\'], varargs=None, keywords=None, defaults=[\'False\', \'None\'], "
  }
  member_method {
    name: "StackV2"
    argspec: "args=[\'max_size\', \'elem_type\', \'stack_name\', \'name\'], varargs=None, keywords=None, defaults=[\'\', \'None\'], "
  }
  member_method {
    name: "Stage"
    argspec: "args=[\'values\', \'capacity\', \'memory_limit\', \'container\', \'shared_name\', \'name\'], varargs=None, keywords=None, defaults=[\'0\', \'0\', \'\', \'\', \'None\'], "
  }
  member_method {
    name: "StageClear"
    argspec: "args=[\'dtypes\', \'capacity\', \'memory_limit\', \'container\', \'shared_name\', \'name\'], varargs=None, keywords=None, defaults=[\'0\', \'0\', \'\', \'\', \'None\'], "
  }
  member_method {
    name: "StagePeek"
    argspec: "args=[\'index\', \'dtypes\', \'capacity\', \'memory_limit\', \'container\', \'shared_name\', \'name\'], varargs=None, keywords=None, defaults=[\'0\', \'0\', \'\', \'\', \'None\'], "
  }
  member_method {
    name: "StageSize"
    argspec: "args=[\'dtypes\', \'capacity\', \'memory_limit\', \'container\', \'shared_name\', \'name\'], varargs=None, keywords=None, defaults=[\'0\', \'0\', \'\', \'\', \'None\'], "
  }
  member_method {
    name: "StatefulPartitionedCall"
    argspec: "args=[\'args\', \'Tout\', \'f\', \'config\', \'config_proto\', \'executor_type\', \'name\'], varargs=None, keywords=None, defaults=[\'\', \'\', \'\', \'None\'], "
  }
  member_method {
    name: "StatefulRandomBinomial"
    argspec: "args=[\'resource\', \'algorithm\', \'shape\', \'counts\', \'probs\', \'dtype\', \'name\'], varargs=None, keywords=None, defaults=[\"<dtype: \'int64\'>\", \'None\'], "
  }
  member_method {
    name: "StatefulStandardNormal"
    argspec: "args=[\'resource\', \'shape\', \'dtype\', \'name\'], varargs=None, keywords=None, defaults=[\"<dtype: \'float32\'>\", \'None\'], "
  }
  member_method {
    name: "StatefulStandardNormalV2"
    argspec: "args=[\'resource\', \'algorithm\', \'shape\', \'dtype\', \'name\'], varargs=None, keywords=None, defaults=[\"<dtype: \'float32\'>\", \'None\'], "
  }
  member_method {
    name: "StatefulTruncatedNormal"
    argspec: "args=[\'resource\', \'algorithm\', \'shape\', \'dtype\', \'name\'], varargs=None, keywords=None, defaults=[\"<dtype: \'float32\'>\", \'None\'], "
  }
  member_method {
    name: "StatefulUniform"
    argspec: "args=[\'resource\', \'algorithm\', \'shape\', \'dtype\', \'name\'], varargs=None, keywords=None, defaults=[\"<dtype: \'float32\'>\", \'None\'], "
  }
  member_method {
    name: "StatefulUniformFullInt"
    argspec: "args=[\'resource\', \'algorithm\', \'shape\', \'dtype\', \'name\'], varargs=None, keywords=None, defaults=[\"<dtype: \'uint64\'>\", \'None\'], "
  }
  member_method {
    name: "StatefulUniformInt"
    argspec: "args=[\'resource\', \'algorithm\', \'shape\', \'minval\', \'maxval\', \'name\'], varargs=None, keywords=None, defaults=[\'None\'], "
  }
  member_method {
    name: "StatelessIf"
    argspec: "args=[\'cond\', \'input\', \'Tout\', \'then_branch\', \'else_branch\', \'output_shapes\', \'name\'], varargs=None, keywords=None, defaults=[\'[]\', \'None\'], "
  }
  member_method {
    name: "StatelessMultinomial"
    argspec: "args=[\'logits\', \'num_samples\', \'seed\', \'output_dtype\', \'name\'], varargs=None, keywords=None, defaults=[\"<dtype: \'int64\'>\", \'None\'], "
  }
  member_method {
    name: "StatelessRandomNormal"
    argspec: "args=[\'shape\', \'seed\', \'dtype\', \'name\'], varargs=None, keywords=None, defaults=[\"<dtype: \'float32\'>\", \'None\'], "
  }
  member_method {
    name: "StatelessRandomUniform"
    argspec: "args=[\'shape\', \'seed\', \'dtype\', \'name\'], varargs=None, keywords=None, defaults=[\"<dtype: \'float32\'>\", \'None\'], "
  }
  member_method {
    name: "StatelessRandomUniformInt"
    argspec: "args=[\'shape\', \'seed\', \'minval\', \'maxval\', \'name\'], varargs=None, keywords=None, defaults=[\'None\'], "
  }
  member_method {
    name: "StatelessTruncatedNormal"
    argspec: "args=[\'shape\', \'seed\', \'dtype\', \'name\'], varargs=None, keywords=None, defaults=[\"<dtype: \'float32\'>\", \'None\'], "
  }
  member_method {
    name: "StatelessWhile"
    argspec: "args=[\'input\', \'cond\', \'body\', \'output_shapes\', \'parallel_iterations\', \'name\'], varargs=None, keywords=None, defaults=[\'[]\', \'10\', \'None\'], "
  }
  member_method {
    name: "StaticRegexFullMatch"
    argspec: "args=[\'input\', \'pattern\', \'name\'], varargs=None, keywords=None, defaults=[\'None\'], "
  }
  member_method {
    name: "StaticRegexReplace"
    argspec: "args=[\'input\', \'pattern\', \'rewrite\', \'replace_global\', \'name\'], varargs=None, keywords=None, defaults=[\'True\', \'None\'], "
  }
  member_method {
    name: "StatsAggregatorHandle"
    argspec: "args=[\'container\', \'shared_name\', \'name\'], varargs=None, keywords=None, defaults=[\'\', \'\', \'None\'], "
  }
  member_method {
    name: "StatsAggregatorHandleV2"
    argspec: "args=[\'container\', \'shared_name\', \'name\'], varargs=None, keywords=None, defaults=[\'\', \'\', \'None\'], "
  }
  member_method {
    name: "StatsAggregatorSetSummaryWriter"
    argspec: "args=[\'stats_aggregator\', \'summary\', \'name\'], varargs=None, keywords=None, defaults=[\'None\'], "
  }
  member_method {
    name: "StatsAggregatorSummary"
    argspec: "args=[\'iterator\', \'name\'], varargs=None, keywords=None, defaults=[\'None\'], "
  }
  member_method {
    name: "StopGradient"
    argspec: "args=[\'input\', \'name\'], varargs=None, keywords=None, defaults=[\'None\'], "
  }
  member_method {
    name: "StridedSlice"
    argspec: "args=[\'input\', \'begin\', \'end\', \'strides\', \'begin_mask\', \'end_mask\', \'ellipsis_mask\', \'new_axis_mask\', \'shrink_axis_mask\', \'name\'], varargs=None, keywords=None, defaults=[\'0\', \'0\', \'0\', \'0\', \'0\', \'None\'], "
  }
  member_method {
    name: "StridedSliceAssign"
    argspec: "args=[\'ref\', \'begin\', \'end\', \'strides\', \'value\', \'begin_mask\', \'end_mask\', \'ellipsis_mask\', \'new_axis_mask\', \'shrink_axis_mask\', \'name\'], varargs=None, keywords=None, defaults=[\'0\', \'0\', \'0\', \'0\', \'0\', \'None\'], "
  }
  member_method {
    name: "StridedSliceGrad"
    argspec: "args=[\'shape\', \'begin\', \'end\', \'strides\', \'dy\', \'begin_mask\', \'end_mask\', \'ellipsis_mask\', \'new_axis_mask\', \'shrink_axis_mask\', \'name\'], varargs=None, keywords=None, defaults=[\'0\', \'0\', \'0\', \'0\', \'0\', \'None\'], "
  }
  member_method {
    name: "StringFormat"
    argspec: "args=[\'inputs\', \'template\', \'placeholder\', \'summarize\', \'name\'], varargs=None, keywords=None, defaults=[\'%s\', \'%s\', \'3\', \'None\'], "
  }
  member_method {
    name: "StringJoin"
    argspec: "args=[\'inputs\', \'separator\', \'name\'], varargs=None, keywords=None, defaults=[\'\', \'None\'], "
  }
  member_method {
    name: "StringLength"
    argspec: "args=[\'input\', \'unit\', \'name\'], varargs=None, keywords=None, defaults=[\'BYTE\', \'None\'], "
  }
  member_method {
    name: "StringLower"
    argspec: "args=[\'input\', \'encoding\', \'name\'], varargs=None, keywords=None, defaults=[\'\', \'None\'], "
  }
  member_method {
    name: "StringNGrams"
    argspec: "args=[\'data\', \'data_splits\', \'separator\', \'ngram_widths\', \'left_pad\', \'right_pad\', \'pad_width\', \'preserve_short_sequences\', \'name\'], varargs=None, keywords=None, defaults=[\'None\'], "
  }
  member_method {
    name: "StringSplit"
    argspec: "args=[\'input\', \'delimiter\', \'skip_empty\', \'name\'], varargs=None, keywords=None, defaults=[\'True\', \'None\'], "
  }
  member_method {
    name: "StringSplitAndPad"
    argspec: "args=[\'input\', \'delimiter\', \'max_length\', \'default_value\', \'name\'], varargs=None, keywords=None, defaults=[\'None\'], "
  }
  member_method {
    name: "StringSplitV2"
    argspec: "args=[\'input\', \'sep\', \'maxsplit\', \'name\'], varargs=None, keywords=None, defaults=[\'-1\', \'None\'], "
  }
  member_method {
    name: "StringStrip"
    argspec: "args=[\'input\', \'name\'], varargs=None, keywords=None, defaults=[\'None\'], "
  }
  member_method {
    name: "StringToHash"
    argspec: "args=[\'input\', \'hash_type\', \'allow_neg\', \'num_buckets\', \'name\'], varargs=None, keywords=None, defaults=[\'farm\', \'True\', \'0\', \'None\'], "
  }
  member_method {
    name: "StringToHash64"
    argspec: "args=[\'input\', \'name\'], varargs=None, keywords=None, defaults=[\'None\'], "
  }
  member_method {
    name: "StringToHashBucket"
    argspec: "args=[\'string_tensor\', \'num_buckets\', \'name\'], varargs=None, keywords=None, defaults=[\'None\'], "
  }
  member_method {
    name: "StringToHashBucketFast"
    argspec: "args=[\'input\', \'num_buckets\', \'name\'], varargs=None, keywords=None, defaults=[\'None\'], "
  }
  member_method {
    name: "StringToHashBucketStrong"
    argspec: "args=[\'input\', \'num_buckets\', \'key\', \'name\'], varargs=None, keywords=None, defaults=[\'None\'], "
  }
  member_method {
    name: "StringToNumber"
    argspec: "args=[\'string_tensor\', \'out_type\', \'name\'], varargs=None, keywords=None, defaults=[\"<dtype: \'float32\'>\", \'None\'], "
  }
  member_method {
    name: "StringUpper"
    argspec: "args=[\'input\', \'encoding\', \'name\'], varargs=None, keywords=None, defaults=[\'\', \'None\'], "
  }
  member_method {
    name: "Sub"
    argspec: "args=[\'x\', \'y\', \'name\'], varargs=None, keywords=None, defaults=[\'None\'], "
  }
  member_method {
    name: "Substr"
    argspec: "args=[\'input\', \'pos\', \'len\', \'unit\', \'name\'], varargs=None, keywords=None, defaults=[\'BYTE\', \'None\'], "
  }
  member_method {
    name: "Sum"
    argspec: "args=[\'input\', \'axis\', \'keep_dims\', \'name\'], varargs=None, keywords=None, defaults=[\'False\', \'None\'], "
  }
  member_method {
    name: "SummaryWriter"
    argspec: "args=[\'shared_name\', \'container\', \'name\'], varargs=None, keywords=None, defaults=[\'\', \'\', \'None\'], "
  }
  member_method {
    name: "Svd"
    argspec: "args=[\'input\', \'compute_uv\', \'full_matrices\', \'name\'], varargs=None, keywords=None, defaults=[\'True\', \'False\', \'None\'], "
  }
  member_method {
    name: "Switch"
    argspec: "args=[\'data\', \'pred\', \'name\'], varargs=None, keywords=None, defaults=[\'None\'], "
  }
  member_method {
    name: "SymbolicGradient"
    argspec: "args=[\'input\', \'Tout\', \'f\', \'name\'], varargs=None, keywords=None, defaults=[\'None\'], "
  }
  member_method {
    name: "TFRecordDataset"
    argspec: "args=[\'filenames\', \'compression_type\', \'buffer_size\', \'name\'], varargs=None, keywords=None, defaults=[\'None\'], "
  }
  member_method {
    name: "TFRecordReader"
    argspec: "args=[\'container\', \'shared_name\', \'compression_type\', \'name\'], varargs=None, keywords=None, defaults=[\'\', \'\', \'\', \'None\'], "
  }
  member_method {
    name: "TFRecordReaderV2"
    argspec: "args=[\'container\', \'shared_name\', \'compression_type\', \'name\'], varargs=None, keywords=None, defaults=[\'\', \'\', \'\', \'None\'], "
  }
  member_method {
    name: "TPUCompilationResult"
    argspec: "args=[\'name\'], varargs=None, keywords=None, defaults=[\'None\'], "
  }
  member_method {
    name: "TPUEmbeddingActivations"
    argspec: "args=[\'embedding_variable\', \'sliced_activations\', \'table_id\', \'lookup_id\', \'name\'], varargs=None, keywords=None, defaults=[\'None\'], "
  }
  member_method {
    name: "TPUOrdinalSelector"
    argspec: "args=[\'name\'], varargs=None, keywords=None, defaults=[\'None\'], "
  }
  member_method {
    name: "TPUPartitionedCall"
    argspec: "args=[\'args\', \'device_ordinal\', \'Tout\', \'f\', \'name\'], varargs=None, keywords=None, defaults=[\'None\'], "
  }
  member_method {
    name: "TPUReplicateMetadata"
    argspec: "args=[\'num_replicas\', \'num_cores_per_replica\', \'topology\', \'use_tpu\', \'device_assignment\', \'computation_shape\', \'host_compute_core\', \'padding_map\', \'step_marker_location\', \'allow_soft_placement\', \'name\'], varargs=None, keywords=None, defaults=[\'1\', \'\', \'True\', \'[]\', \'[]\', \'[]\', \'[]\', \'STEP_MARK_AT_ENTRY\', \'False\', \'None\'], "
  }
  member_method {
    name: "TPUReplicatedInput"
    argspec: "args=[\'inputs\', \'name\'], varargs=None, keywords=None, defaults=[\'None\'], "
  }
  member_method {
    name: "TPUReplicatedOutput"
    argspec: "args=[\'input\', \'num_replicas\', \'name\'], varargs=None, keywords=None, defaults=[\'None\'], "
  }
  member_method {
    name: "TakeDataset"
    argspec: "args=[\'input_dataset\', \'count\', \'output_types\', \'output_shapes\', \'name\'], varargs=None, keywords=None, defaults=[\'None\'], "
  }
  member_method {
    name: "TakeManySparseFromTensorsMap"
    argspec: "args=[\'sparse_handles\', \'dtype\', \'container\', \'shared_name\', \'name\'], varargs=None, keywords=None, defaults=[\'\', \'\', \'None\'], "
  }
  member_method {
    name: "TakeWhileDataset"
    argspec: "args=[\'input_dataset\', \'other_arguments\', \'predicate\', \'output_types\', \'output_shapes\', \'name\'], varargs=None, keywords=None, defaults=[\'None\'], "
  }
  member_method {
    name: "Tan"
    argspec: "args=[\'x\', \'name\'], varargs=None, keywords=None, defaults=[\'None\'], "
  }
  member_method {
    name: "Tanh"
    argspec: "args=[\'x\', \'name\'], varargs=None, keywords=None, defaults=[\'None\'], "
  }
  member_method {
    name: "TanhGrad"
    argspec: "args=[\'y\', \'dy\', \'name\'], varargs=None, keywords=None, defaults=[\'None\'], "
  }
  member_method {
    name: "TemporaryVariable"
    argspec: "args=[\'shape\', \'dtype\', \'var_name\', \'name\'], varargs=None, keywords=None, defaults=[\'\', \'None\'], "
  }
  member_method {
    name: "TensibleVariableApplyAdadelta"
    argspec: "args=[\'var\', \'accum\', \'accum_update\', \'lr\', \'rho\', \'epsilon\', \'grad\', \'indices\', \'use_locking\', \'name\'], varargs=None, keywords=None, defaults=[\'False\', \'None\'], "
  }
  member_method {
    name: "TensibleVariableApplyAdagrad"
    argspec: "args=[\'var\', \'accum\', \'lr\', \'grad\', \'indices\', \'use_locking\', \'name\'], varargs=None, keywords=None, defaults=[\'False\', \'None\'], "
  }
  member_method {
    name: "TensibleVariableApplyAdagradDA"
    argspec: "args=[\'var\', \'gradient_accumulator\', \'gradient_squared_accumulator\', \'grad\', \'indices\', \'lr\', \'l1\', \'l2\', \'global_step\', \'use_locking\', \'name\'], varargs=None, keywords=None, defaults=[\'False\', \'None\'], "
  }
  member_method {
    name: "TensibleVariableApplyAdam"
    argspec: "args=[\'var\', \'m\', \'v\', \'beta1_power\', \'beta2_power\', \'lr\', \'beta1\', \'beta2\', \'epsilon\', \'grad\', \'indices\', \'use_locking\', \'use_nesterov\', \'name\'], varargs=None, keywords=None, defaults=[\'False\', \'False\', \'None\'], "
  }
  member_method {
    name: "TensibleVariableApplyCenteredRMSProp"
    argspec: "args=[\'var\', \'mg\', \'ms\', \'mom\', \'lr\', \'rho\', \'momentum\', \'epsilon\', \'grad\', \'indices\', \'use_locking\', \'name\'], varargs=None, keywords=None, defaults=[\'False\', \'None\'], "
  }
  member_method {
    name: "TensibleVariableApplyFtrl"
    argspec: "args=[\'var\', \'accum\', \'linear\', \'grad\', \'indices\', \'lr\', \'l1\', \'l2\', \'lr_power\', \'use_locking\', \'name\'], varargs=None, keywords=None, defaults=[\'False\', \'None\'], "
  }
  member_method {
    name: "TensibleVariableApplyFtrlV2"
    argspec: "args=[\'var\', \'accum\', \'linear\', \'grad\', \'indices\', \'lr\', \'l1\', \'l2\', \'l2_shrinkage\', \'lr_power\', \'use_locking\', \'name\'], varargs=None, keywords=None, defaults=[\'False\', \'None\'], "
  }
  member_method {
    name: "TensibleVariableApplyGradientDescent"
    argspec: "args=[\'var\', \'alpha\', \'delta\', \'indices\', \'use_locking\', \'name\'], varargs=None, keywords=None, defaults=[\'False\', \'None\'], "
  }
  member_method {
    name: "TensibleVariableApplyMomentum"
    argspec: "args=[\'var\', \'accum\', \'lr\', \'grad\', \'indices\', \'momentum\', \'use_locking\', \'use_nesterov\', \'name\'], varargs=None, keywords=None, defaults=[\'False\', \'False\', \'None\'], "
  }
  member_method {
    name: "TensibleVariableApplyProximalAdagrad"
    argspec: "args=[\'var\', \'accum\', \'lr\', \'l1\', \'l2\', \'grad\', \'indices\', \'use_locking\', \'name\'], varargs=None, keywords=None, defaults=[\'False\', \'None\'], "
  }
  member_method {
    name: "TensibleVariableApplyProximalGradientDescent"
    argspec: "args=[\'var\', \'alpha\', \'l1\', \'l2\', \'grad\', \'indices\', \'use_locking\', \'name\'], varargs=None, keywords=None, defaults=[\'False\', \'None\'], "
  }
  member_method {
    name: "TensibleVariableApplyRMSProp"
    argspec: "args=[\'var\', \'ms\', \'mom\', \'lr\', \'rho\', \'momentum\', \'epsilon\', \'grad\', \'indices\', \'use_locking\', \'name\'], varargs=None, keywords=None, defaults=[\'False\', \'None\'], "
  }
  member_method {
    name: "TensibleVariableDirectRestoreOp"
    argspec: "args=[\'value\', \'resource\', \'hashtable\', \'dtype\', \'shape\', \'factory\', \'name\'], varargs=None, keywords=None, defaults=[\'None\'], "
  }
  member_method {
    name: "TensibleVariableGather"
    argspec: "args=[\'resource\', \'indices\', \'default_value\', \'validate_indices\', \'name\'], varargs=None, keywords=None, defaults=[\'True\', \'None\'], "
  }
  member_method {
    name: "TensibleVariableInitializeOp"
    argspec: "args=[\'resource\', \'hashtable\', \'dtype\', \'shape\', \'factory\', \'initialized\', \'name\'], varargs=None, keywords=None, defaults=[\'None\'], "
  }
  member_method {
    name: "TensibleVariableIsInitializedOp"
    argspec: "args=[\'resource\', \'name\'], varargs=None, keywords=None, defaults=[\'None\'], "
  }
  member_method {
    name: "TensibleVariableOp"
    argspec: "args=[\'dtype\', \'shape\', \'shared_name\', \'container\', \'name\'], varargs=None, keywords=None, defaults=[\'\', \'\', \'None\'], "
  }
  member_method {
    name: "TensibleVariableScatterAdd"
    argspec: "args=[\'resource\', \'indices\', \'updates\', \'name\'], varargs=None, keywords=None, defaults=[\'None\'], "
  }
  member_method {
    name: "TensibleVariableScatterDiv"
    argspec: "args=[\'resource\', \'indices\', \'updates\', \'name\'], varargs=None, keywords=None, defaults=[\'None\'], "
  }
  member_method {
    name: "TensibleVariableScatterMul"
    argspec: "args=[\'resource\', \'indices\', \'updates\', \'name\'], varargs=None, keywords=None, defaults=[\'None\'], "
  }
  member_method {
    name: "TensibleVariableScatterSub"
    argspec: "args=[\'resource\', \'indices\', \'updates\', \'name\'], varargs=None, keywords=None, defaults=[\'None\'], "
  }
  member_method {
    name: "TensibleVariableScatterUpdate"
    argspec: "args=[\'resource\', \'indices\', \'updates\', \'name\'], varargs=None, keywords=None, defaults=[\'None\'], "
  }
  member_method {
    name: "TensorArray"
    argspec: "args=[\'size\', \'dtype\', \'dynamic_size\', \'clear_after_read\', \'tensor_array_name\', \'element_shape\', \'name\'], varargs=None, keywords=None, defaults=[\'False\', \'True\', \'\', \'None\', \'None\'], "
  }
  member_method {
    name: "TensorArrayClose"
    argspec: "args=[\'handle\', \'name\'], varargs=None, keywords=None, defaults=[\'None\'], "
  }
  member_method {
    name: "TensorArrayCloseV2"
    argspec: "args=[\'handle\', \'name\'], varargs=None, keywords=None, defaults=[\'None\'], "
  }
  member_method {
    name: "TensorArrayCloseV3"
    argspec: "args=[\'handle\', \'name\'], varargs=None, keywords=None, defaults=[\'None\'], "
  }
  member_method {
    name: "TensorArrayConcat"
    argspec: "args=[\'handle\', \'flow_in\', \'dtype\', \'element_shape_except0\', \'name\'], varargs=None, keywords=None, defaults=[\'None\', \'None\'], "
  }
  member_method {
    name: "TensorArrayConcatV2"
    argspec: "args=[\'handle\', \'flow_in\', \'dtype\', \'element_shape_except0\', \'name\'], varargs=None, keywords=None, defaults=[\'None\', \'None\'], "
  }
  member_method {
    name: "TensorArrayConcatV3"
    argspec: "args=[\'handle\', \'flow_in\', \'dtype\', \'element_shape_except0\', \'name\'], varargs=None, keywords=None, defaults=[\'None\', \'None\'], "
  }
  member_method {
    name: "TensorArrayGather"
    argspec: "args=[\'handle\', \'indices\', \'flow_in\', \'dtype\', \'element_shape\', \'name\'], varargs=None, keywords=None, defaults=[\'None\', \'None\'], "
  }
  member_method {
    name: "TensorArrayGatherV2"
    argspec: "args=[\'handle\', \'indices\', \'flow_in\', \'dtype\', \'element_shape\', \'name\'], varargs=None, keywords=None, defaults=[\'None\', \'None\'], "
  }
  member_method {
    name: "TensorArrayGatherV3"
    argspec: "args=[\'handle\', \'indices\', \'flow_in\', \'dtype\', \'element_shape\', \'name\'], varargs=None, keywords=None, defaults=[\'None\', \'None\'], "
  }
  member_method {
    name: "TensorArrayGrad"
    argspec: "args=[\'handle\', \'flow_in\', \'source\', \'name\'], varargs=None, keywords=None, defaults=[\'None\'], "
  }
  member_method {
    name: "TensorArrayGradV2"
    argspec: "args=[\'handle\', \'flow_in\', \'source\', \'name\'], varargs=None, keywords=None, defaults=[\'None\'], "
  }
  member_method {
    name: "TensorArrayGradV3"
    argspec: "args=[\'handle\', \'flow_in\', \'source\', \'name\'], varargs=None, keywords=None, defaults=[\'None\'], "
  }
  member_method {
    name: "TensorArrayGradWithShape"
    argspec: "args=[\'handle\', \'flow_in\', \'shape_to_prepend\', \'source\', \'name\'], varargs=None, keywords=None, defaults=[\'None\'], "
  }
  member_method {
    name: "TensorArrayPack"
    argspec: "args=[\'handle\', \'flow_in\', \'dtype\', \'element_shape\', \'name\'], varargs=None, keywords=None, defaults=[\'None\', \'None\'], "
  }
  member_method {
    name: "TensorArrayRead"
    argspec: "args=[\'handle\', \'index\', \'flow_in\', \'dtype\', \'name\'], varargs=None, keywords=None, defaults=[\'None\'], "
  }
  member_method {
    name: "TensorArrayReadV2"
    argspec: "args=[\'handle\', \'index\', \'flow_in\', \'dtype\', \'name\'], varargs=None, keywords=None, defaults=[\'None\'], "
  }
  member_method {
    name: "TensorArrayReadV3"
    argspec: "args=[\'handle\', \'index\', \'flow_in\', \'dtype\', \'name\'], varargs=None, keywords=None, defaults=[\'None\'], "
  }
  member_method {
    name: "TensorArrayScatter"
    argspec: "args=[\'handle\', \'indices\', \'value\', \'flow_in\', \'name\'], varargs=None, keywords=None, defaults=[\'None\'], "
  }
  member_method {
    name: "TensorArrayScatterV2"
    argspec: "args=[\'handle\', \'indices\', \'value\', \'flow_in\', \'name\'], varargs=None, keywords=None, defaults=[\'None\'], "
  }
  member_method {
    name: "TensorArrayScatterV3"
    argspec: "args=[\'handle\', \'indices\', \'value\', \'flow_in\', \'name\'], varargs=None, keywords=None, defaults=[\'None\'], "
  }
  member_method {
    name: "TensorArraySize"
    argspec: "args=[\'handle\', \'flow_in\', \'name\'], varargs=None, keywords=None, defaults=[\'None\'], "
  }
  member_method {
    name: "TensorArraySizeV2"
    argspec: "args=[\'handle\', \'flow_in\', \'name\'], varargs=None, keywords=None, defaults=[\'None\'], "
  }
  member_method {
    name: "TensorArraySizeV3"
    argspec: "args=[\'handle\', \'flow_in\', \'name\'], varargs=None, keywords=None, defaults=[\'None\'], "
  }
  member_method {
    name: "TensorArraySplit"
    argspec: "args=[\'handle\', \'value\', \'lengths\', \'flow_in\', \'name\'], varargs=None, keywords=None, defaults=[\'None\'], "
  }
  member_method {
    name: "TensorArraySplitV2"
    argspec: "args=[\'handle\', \'value\', \'lengths\', \'flow_in\', \'name\'], varargs=None, keywords=None, defaults=[\'None\'], "
  }
  member_method {
    name: "TensorArraySplitV3"
    argspec: "args=[\'handle\', \'value\', \'lengths\', \'flow_in\', \'name\'], varargs=None, keywords=None, defaults=[\'None\'], "
  }
  member_method {
    name: "TensorArrayUnpack"
    argspec: "args=[\'handle\', \'value\', \'flow_in\', \'name\'], varargs=None, keywords=None, defaults=[\'None\'], "
  }
  member_method {
    name: "TensorArrayV2"
    argspec: "args=[\'size\', \'dtype\', \'element_shape\', \'dynamic_size\', \'clear_after_read\', \'tensor_array_name\', \'name\'], varargs=None, keywords=None, defaults=[\'None\', \'False\', \'True\', \'\', \'None\'], "
  }
  member_method {
    name: "TensorArrayV3"
    argspec: "args=[\'size\', \'dtype\', \'element_shape\', \'dynamic_size\', \'clear_after_read\', \'identical_element_shapes\', \'tensor_array_name\', \'name\'], varargs=None, keywords=None, defaults=[\'None\', \'False\', \'True\', \'False\', \'\', \'None\'], "
  }
  member_method {
    name: "TensorArrayWrite"
    argspec: "args=[\'handle\', \'index\', \'value\', \'flow_in\', \'name\'], varargs=None, keywords=None, defaults=[\'None\'], "
  }
  member_method {
    name: "TensorArrayWriteV2"
    argspec: "args=[\'handle\', \'index\', \'value\', \'flow_in\', \'name\'], varargs=None, keywords=None, defaults=[\'None\'], "
  }
  member_method {
    name: "TensorArrayWriteV3"
    argspec: "args=[\'handle\', \'index\', \'value\', \'flow_in\', \'name\'], varargs=None, keywords=None, defaults=[\'None\'], "
  }
  member_method {
    name: "TensorBufferCancel"
    argspec: "args=[\'container\', \'is_cancelled\', \'shared_name\', \'shared_capacity\', \'name\'], varargs=None, keywords=None, defaults=[\'\', \'True\', \'\', \'1\', \'None\'], "
  }
  member_method {
    name: "TensorBufferClose"
    argspec: "args=[\'container\', \'shared_name\', \'shared_capacity\', \'name\'], varargs=None, keywords=None, defaults=[\'\', \'\', \'1\', \'None\'], "
  }
  member_method {
    name: "TensorBufferPut"
    argspec: "args=[\'record\', \'container\', \'shared_name\', \'shared_capacity\', \'timeout_millis\', \'name\'], varargs=None, keywords=None, defaults=[\'\', \'\', \'1\', \'1000\', \'None\'], "
  }
  member_method {
    name: "TensorBufferSize"
    argspec: "args=[\'container\', \'shared_name\', \'shared_capacity\', \'name\'], varargs=None, keywords=None, defaults=[\'\', \'\', \'1\', \'None\'], "
  }
  member_method {
    name: "TensorBufferTake"
    argspec: "args=[\'dtypes\', \'container\', \'shared_name\', \'shared_capacity\', \'shared_threads\', \'name\'], varargs=None, keywords=None, defaults=[\'\', \'\', \'1\', \'1\', \'None\'], "
  }
  member_method {
    name: "TensorDataset"
    argspec: "args=[\'components\', \'output_shapes\', \'name\'], varargs=None, keywords=None, defaults=[\'None\'], "
  }
  member_method {
    name: "TensorListConcat"
    argspec: "args=[\'input_handle\', \'element_dtype\', \'element_shape\', \'name\'], varargs=None, keywords=None, defaults=[\'None\', \'None\'], "
  }
  member_method {
    name: "TensorListConcatLists"
    argspec: "args=[\'input_a\', \'input_b\', \'element_dtype\', \'name\'], varargs=None, keywords=None, defaults=[\'None\'], "
  }
  member_method {
    name: "TensorListConcatV2"
    argspec: "args=[\'input_handle\', \'element_shape\', \'leading_dims\', \'element_dtype\', \'name\'], varargs=None, keywords=None, defaults=[\'None\'], "
  }
  member_method {
    name: "TensorListElementShape"
    argspec: "args=[\'input_handle\', \'shape_type\', \'name\'], varargs=None, keywords=None, defaults=[\'None\'], "
  }
  member_method {
    name: "TensorListFromTensor"
    argspec: "args=[\'tensor\', \'element_shape\', \'name\'], varargs=None, keywords=None, defaults=[\'None\'], "
  }
  member_method {
    name: "TensorListGather"
    argspec: "args=[\'input_handle\', \'indices\', \'element_shape\', \'element_dtype\', \'name\'], varargs=None, keywords=None, defaults=[\'None\'], "
  }
  member_method {
    name: "TensorListGetItem"
    argspec: "args=[\'input_handle\', \'index\', \'element_shape\', \'element_dtype\', \'name\'], varargs=None, keywords=None, defaults=[\'None\'], "
  }
  member_method {
    name: "TensorListLength"
    argspec: "args=[\'input_handle\', \'name\'], varargs=None, keywords=None, defaults=[\'None\'], "
  }
  member_method {
    name: "TensorListPopBack"
    argspec: "args=[\'input_handle\', \'element_shape\', \'element_dtype\', \'name\'], varargs=None, keywords=None, defaults=[\'None\'], "
  }
  member_method {
    name: "TensorListPushBack"
    argspec: "args=[\'input_handle\', \'tensor\', \'name\'], varargs=None, keywords=None, defaults=[\'None\'], "
  }
  member_method {
    name: "TensorListPushBackBatch"
    argspec: "args=[\'input_handles\', \'tensor\', \'name\'], varargs=None, keywords=None, defaults=[\'None\'], "
  }
  member_method {
    name: "TensorListReserve"
    argspec: "args=[\'element_shape\', \'num_elements\', \'element_dtype\', \'name\'], varargs=None, keywords=None, defaults=[\'None\'], "
  }
  member_method {
    name: "TensorListResize"
    argspec: "args=[\'input_handle\', \'size\', \'name\'], varargs=None, keywords=None, defaults=[\'None\'], "
  }
  member_method {
    name: "TensorListScatter"
    argspec: "args=[\'tensor\', \'indices\', \'element_shape\', \'name\'], varargs=None, keywords=None, defaults=[\'None\'], "
  }
  member_method {
    name: "TensorListScatterIntoExistingList"
    argspec: "args=[\'input_handle\', \'tensor\', \'indices\', \'name\'], varargs=None, keywords=None, defaults=[\'None\'], "
  }
  member_method {
    name: "TensorListScatterV2"
    argspec: "args=[\'tensor\', \'indices\', \'element_shape\', \'num_elements\', \'name\'], varargs=None, keywords=None, defaults=[\'None\'], "
  }
  member_method {
    name: "TensorListSetItem"
    argspec: "args=[\'input_handle\', \'index\', \'item\', \'name\'], varargs=None, keywords=None, defaults=[\'None\'], "
  }
  member_method {
    name: "TensorListSplit"
    argspec: "args=[\'tensor\', \'element_shape\', \'lengths\', \'name\'], varargs=None, keywords=None, defaults=[\'None\'], "
  }
  member_method {
    name: "TensorListStack"
    argspec: "args=[\'input_handle\', \'element_shape\', \'element_dtype\', \'num_elements\', \'name\'], varargs=None, keywords=None, defaults=[\'-1\', \'None\'], "
  }
  member_method {
    name: "TensorScatterAdd"
    argspec: "args=[\'tensor\', \'indices\', \'updates\', \'name\'], varargs=None, keywords=None, defaults=[\'None\'], "
  }
  member_method {
    name: "TensorScatterSub"
    argspec: "args=[\'tensor\', \'indices\', \'updates\', \'name\'], varargs=None, keywords=None, defaults=[\'None\'], "
  }
  member_method {
    name: "TensorScatterUpdate"
    argspec: "args=[\'tensor\', \'indices\', \'updates\', \'name\'], varargs=None, keywords=None, defaults=[\'None\'], "
  }
  member_method {
    name: "TensorSliceDataset"
    argspec: "args=[\'components\', \'output_shapes\', \'name\'], varargs=None, keywords=None, defaults=[\'None\'], "
  }
  member_method {
    name: "TensorStridedSliceUpdate"
    argspec: "args=[\'input\', \'begin\', \'end\', \'strides\', \'value\', \'begin_mask\', \'end_mask\', \'ellipsis_mask\', \'new_axis_mask\', \'shrink_axis_mask\', \'name\'], varargs=None, keywords=None, defaults=[\'0\', \'0\', \'0\', \'0\', \'0\', \'None\'], "
  }
  member_method {
    name: "TensorSummary"
    argspec: "args=[\'tensor\', \'description\', \'labels\', \'display_name\', \'name\'], varargs=None, keywords=None, defaults=[\'\', \'[]\', \'\', \'None\'], "
  }
  member_method {
    name: "TensorSummaryV2"
    argspec: "args=[\'tag\', \'tensor\', \'serialized_summary_metadata\', \'name\'], varargs=None, keywords=None, defaults=[\'None\'], "
  }
  member_method {
    name: "TextLineDataset"
    argspec: "args=[\'filenames\', \'compression_type\', \'buffer_size\', \'name\'], varargs=None, keywords=None, defaults=[\'None\'], "
  }
  member_method {
    name: "TextLineReader"
    argspec: "args=[\'skip_header_lines\', \'container\', \'shared_name\', \'name\'], varargs=None, keywords=None, defaults=[\'0\', \'\', \'\', \'None\'], "
  }
  member_method {
    name: "TextLineReaderV2"
    argspec: "args=[\'skip_header_lines\', \'container\', \'shared_name\', \'name\'], varargs=None, keywords=None, defaults=[\'0\', \'\', \'\', \'None\'], "
  }
  member_method {
    name: "ThreadPoolDataset"
    argspec: "args=[\'input_dataset\', \'thread_pool\', \'output_types\', \'output_shapes\', \'name\'], varargs=None, keywords=None, defaults=[\'None\'], "
  }
  member_method {
    name: "ThreadPoolHandle"
    argspec: "args=[\'num_threads\', \'display_name\', \'max_intra_op_parallelism\', \'container\', \'shared_name\', \'name\'], varargs=None, keywords=None, defaults=[\'1\', \'\', \'\', \'None\'], "
  }
  member_method {
    name: "ThreadUnsafeUnigramCandidateSampler"
    argspec: "args=[\'true_classes\', \'num_true\', \'num_sampled\', \'unique\', \'range_max\', \'seed\', \'seed2\', \'name\'], varargs=None, keywords=None, defaults=[\'0\', \'0\', \'None\'], "
  }
  member_method {
    name: "Tile"
    argspec: "args=[\'input\', \'multiples\', \'name\'], varargs=None, keywords=None, defaults=[\'None\'], "
  }
  member_method {
    name: "TileGrad"
    argspec: "args=[\'input\', \'multiples\', \'name\'], varargs=None, keywords=None, defaults=[\'None\'], "
  }
  member_method {
    name: "Timestamp"
    argspec: "args=[\'name\'], varargs=None, keywords=None, defaults=[\'None\'], "
  }
  member_method {
    name: "TopK"
    argspec: "args=[\'input\', \'k\', \'sorted\', \'name\'], varargs=None, keywords=None, defaults=[\'True\', \'None\'], "
  }
  member_method {
    name: "TopKV2"
    argspec: "args=[\'input\', \'k\', \'sorted\', \'name\'], varargs=None, keywords=None, defaults=[\'True\', \'None\'], "
  }
  member_method {
    name: "TransCsvID2Dense"
    argspec: "args=[\'records\', \'max_id\', \'default_value\', \'id_as_value\', \'field_delim\', \'name\'], varargs=None, keywords=None, defaults=[\'False\', \',\', \'None\'], "
  }
  member_method {
    name: "TransCsvID2Sparse"
    argspec: "args=[\'records\', \'max_id\', \'default_value\', \'id_as_value\', \'field_delim\', \'name\'], varargs=None, keywords=None, defaults=[\'True\', \',\', \'None\'], "
  }
  member_method {
    name: "TransCsvKV2Dense"
    argspec: "args=[\'records\', \'max_id\', \'T\', \'field_delim\', \'name\'], varargs=None, keywords=None, defaults=[\"<dtype: \'float32\'>\", \',\', \'None\'], "
  }
  member_method {
    name: "TransCsvKV2Sparse"
    argspec: "args=[\'records\', \'max_id\', \'T\', \'field_delim\', \'name\'], varargs=None, keywords=None, defaults=[\"<dtype: \'float32\'>\", \',\', \'None\'], "
  }
  member_method {
    name: "TransCsvToDense"
    argspec: "args=[\'records\', \'max_id\', \'T\', \'field_delim\', \'name\'], varargs=None, keywords=None, defaults=[\"<dtype: \'float32\'>\", \',\', \'None\'], "
  }
  member_method {
    name: "Transpose"
    argspec: "args=[\'x\', \'perm\', \'name\'], varargs=None, keywords=None, defaults=[\'None\'], "
  }
  member_method {
    name: "TridiagonalMatMul"
    argspec: "args=[\'superdiag\', \'maindiag\', \'subdiag\', \'rhs\', \'name\'], varargs=None, keywords=None, defaults=[\'None\'], "
  }
  member_method {
    name: "TridiagonalSolve"
    argspec: "args=[\'diagonals\', \'rhs\', \'partial_pivoting\', \'name\'], varargs=None, keywords=None, defaults=[\'True\', \'None\'], "
  }
  member_method {
    name: "TruncateDiv"
    argspec: "args=[\'x\', \'y\', \'name\'], varargs=None, keywords=None, defaults=[\'None\'], "
  }
  member_method {
    name: "TruncateMod"
    argspec: "args=[\'x\', \'y\', \'name\'], varargs=None, keywords=None, defaults=[\'None\'], "
  }
  member_method {
    name: "TruncatedNormal"
    argspec: "args=[\'shape\', \'dtype\', \'seed\', \'seed2\', \'name\'], varargs=None, keywords=None, defaults=[\'0\', \'0\', \'None\'], "
  }
  member_method {
    name: "Unbatch"
    argspec: "args=[\'batched_tensor\', \'batch_index\', \'id\', \'timeout_micros\', \'container\', \'shared_name\', \'name\'], varargs=None, keywords=None, defaults=[\'\', \'\', \'None\'], "
  }
  member_method {
    name: "UnbatchDataset"
    argspec: "args=[\'input_dataset\', \'output_types\', \'output_shapes\', \'name\'], varargs=None, keywords=None, defaults=[\'None\'], "
  }
  member_method {
    name: "UnbatchGrad"
    argspec: "args=[\'original_input\', \'batch_index\', \'grad\', \'id\', \'container\', \'shared_name\', \'name\'], varargs=None, keywords=None, defaults=[\'\', \'\', \'None\'], "
  }
  member_method {
    name: "UnicodeDecode"
    argspec: "args=[\'input\', \'input_encoding\', \'errors\', \'replacement_char\', \'replace_control_characters\', \'Tsplits\', \'name\'], varargs=None, keywords=None, defaults=[\'replace\', \'65533\', \'False\', \"<dtype: \'int64\'>\", \'None\'], "
  }
  member_method {
    name: "UnicodeDecodeWithOffsets"
    argspec: "args=[\'input\', \'input_encoding\', \'errors\', \'replacement_char\', \'replace_control_characters\', \'Tsplits\', \'name\'], varargs=None, keywords=None, defaults=[\'replace\', \'65533\', \'False\', \"<dtype: \'int64\'>\", \'None\'], "
  }
  member_method {
    name: "UnicodeEncode"
    argspec: "args=[\'input_values\', \'input_splits\', \'output_encoding\', \'errors\', \'replacement_char\', \'name\'], varargs=None, keywords=None, defaults=[\'replace\', \'65533\', \'None\'], "
  }
  member_method {
    name: "UnicodeScript"
    argspec: "args=[\'input\', \'name\'], varargs=None, keywords=None, defaults=[\'None\'], "
  }
  member_method {
    name: "UnicodeTranscode"
    argspec: "args=[\'input\', \'input_encoding\', \'output_encoding\', \'errors\', \'replacement_char\', \'replace_control_characters\', \'name\'], varargs=None, keywords=None, defaults=[\'replace\', \'65533\', \'False\', \'None\'], "
  }
  member_method {
    name: "UniformCandidateSampler"
    argspec: "args=[\'true_classes\', \'num_true\', \'num_sampled\', \'unique\', \'range_max\', \'seed\', \'seed2\', \'name\'], varargs=None, keywords=None, defaults=[\'0\', \'0\', \'None\'], "
  }
  member_method {
    name: "Unique"
    argspec: "args=[\'x\', \'out_idx\', \'name\'], varargs=None, keywords=None, defaults=[\"<dtype: \'int32\'>\", \'None\'], "
  }
  member_method {
    name: "UniqueDataset"
    argspec: "args=[\'input_dataset\', \'output_types\', \'output_shapes\', \'name\'], varargs=None, keywords=None, defaults=[\'None\'], "
  }
  member_method {
    name: "UniqueV2"
    argspec: "args=[\'x\', \'axis\', \'out_idx\', \'name\'], varargs=None, keywords=None, defaults=[\"<dtype: \'int32\'>\", \'None\'], "
  }
  member_method {
    name: "UniqueWithCounts"
    argspec: "args=[\'x\', \'out_idx\', \'name\'], varargs=None, keywords=None, defaults=[\"<dtype: \'int32\'>\", \'None\'], "
  }
  member_method {
    name: "UniqueWithCountsV2"
    argspec: "args=[\'x\', \'axis\', \'out_idx\', \'name\'], varargs=None, keywords=None, defaults=[\"<dtype: \'int32\'>\", \'None\'], "
  }
  member_method {
    name: "UniqueWithCountsV3"
    argspec: "args=[\'input\', \'CounterType\', \'name\'], varargs=None, keywords=None, defaults=[\"<dtype: \'int32\'>\", \'None\'], "
  }
  member_method {
    name: "Unpack"
    argspec: "args=[\'value\', \'num\', \'axis\', \'name\'], varargs=None, keywords=None, defaults=[\'0\', \'None\'], "
  }
  member_method {
    name: "UnravelIndex"
    argspec: "args=[\'indices\', \'dims\', \'name\'], varargs=None, keywords=None, defaults=[\'None\'], "
  }
  member_method {
    name: "UnsortedSegmentJoin"
    argspec: "args=[\'inputs\', \'segment_ids\', \'num_segments\', \'separator\', \'name\'], varargs=None, keywords=None, defaults=[\'\', \'None\'], "
  }
  member_method {
    name: "UnsortedSegmentMax"
    argspec: "args=[\'data\', \'segment_ids\', \'num_segments\', \'name\'], varargs=None, keywords=None, defaults=[\'None\'], "
  }
  member_method {
    name: "UnsortedSegmentMin"
    argspec: "args=[\'data\', \'segment_ids\', \'num_segments\', \'name\'], varargs=None, keywords=None, defaults=[\'None\'], "
  }
  member_method {
    name: "UnsortedSegmentProd"
    argspec: "args=[\'data\', \'segment_ids\', \'num_segments\', \'name\'], varargs=None, keywords=None, defaults=[\'None\'], "
  }
  member_method {
    name: "UnsortedSegmentSum"
    argspec: "args=[\'data\', \'segment_ids\', \'num_segments\', \'name\'], varargs=None, keywords=None, defaults=[\'None\'], "
  }
  member_method {
    name: "Unstage"
    argspec: "args=[\'dtypes\', \'capacity\', \'memory_limit\', \'container\', \'shared_name\', \'name\'], varargs=None, keywords=None, defaults=[\'0\', \'0\', \'\', \'\', \'None\'], "
  }
  member_method {
    name: "UnwrapDatasetVariant"
    argspec: "args=[\'input_handle\', \'name\'], varargs=None, keywords=None, defaults=[\'None\'], "
  }
  member_method {
    name: "UpperBound"
    argspec: "args=[\'sorted_inputs\', \'values\', \'out_type\', \'name\'], varargs=None, keywords=None, defaults=[\"<dtype: \'int32\'>\", \'None\'], "
  }
  member_method {
    name: "VarHandleOp"
    argspec: "args=[\'dtype\', \'shape\', \'container\', \'shared_name\', \'name\'], varargs=None, keywords=None, defaults=[\'\', \'\', \'None\'], "
  }
  member_method {
    name: "VarIsInitializedOp"
    argspec: "args=[\'resource\', \'name\'], varargs=None, keywords=None, defaults=[\'None\'], "
  }
  member_method {
    name: "Variable"
    argspec: "args=[\'shape\', \'dtype\', \'container\', \'shared_name\', \'name\'], varargs=None, keywords=None, defaults=[\'\', \'\', \'None\'], "
  }
  member_method {
    name: "VariableShape"
    argspec: "args=[\'input\', \'out_type\', \'name\'], varargs=None, keywords=None, defaults=[\"<dtype: \'int32\'>\", \'None\'], "
  }
  member_method {
    name: "VariableV2"
    argspec: "args=[\'shape\', \'dtype\', \'container\', \'shared_name\', \'name\'], varargs=None, keywords=None, defaults=[\'\', \'\', \'None\'], "
  }
  member_method {
    name: "Where"
    argspec: "args=[\'condition\', \'name\'], varargs=None, keywords=None, defaults=[\'None\'], "
  }
  member_method {
    name: "While"
    argspec: "args=[\'input\', \'cond\', \'body\', \'output_shapes\', \'parallel_iterations\', \'name\'], varargs=None, keywords=None, defaults=[\'[]\', \'10\', \'None\'], "
  }
  member_method {
    name: "WholeFileReader"
    argspec: "args=[\'container\', \'shared_name\', \'name\'], varargs=None, keywords=None, defaults=[\'\', \'\', \'None\'], "
  }
  member_method {
    name: "WholeFileReaderV2"
    argspec: "args=[\'container\', \'shared_name\', \'name\'], varargs=None, keywords=None, defaults=[\'\', \'\', \'None\'], "
  }
  member_method {
    name: "WindowDataset"
    argspec: "args=[\'input_dataset\', \'size\', \'shift\', \'stride\', \'drop_remainder\', \'output_types\', \'output_shapes\', \'name\'], varargs=None, keywords=None, defaults=[\'None\'], "
  }
  member_method {
    name: "WorkerHeartbeat"
    argspec: "args=[\'request\', \'name\'], varargs=None, keywords=None, defaults=[\'None\'], "
  }
  member_method {
    name: "WrapDatasetVariant"
    argspec: "args=[\'input_handle\', \'name\'], varargs=None, keywords=None, defaults=[\'None\'], "
  }
  member_method {
    name: "WriteAudioSummary"
    argspec: "args=[\'writer\', \'step\', \'tag\', \'tensor\', \'sample_rate\', \'max_outputs\', \'name\'], varargs=None, keywords=None, defaults=[\'3\', \'None\'], "
  }
  member_method {
    name: "WriteFile"
    argspec: "args=[\'filename\', \'contents\', \'name\'], varargs=None, keywords=None, defaults=[\'None\'], "
  }
  member_method {
    name: "WriteGraphSummary"
    argspec: "args=[\'writer\', \'step\', \'tensor\', \'name\'], varargs=None, keywords=None, defaults=[\'None\'], "
  }
  member_method {
    name: "WriteHistogramSummary"
    argspec: "args=[\'writer\', \'step\', \'tag\', \'values\', \'name\'], varargs=None, keywords=None, defaults=[\'None\'], "
  }
  member_method {
    name: "WriteImageSummary"
    argspec: "args=[\'writer\', \'step\', \'tag\', \'tensor\', \'bad_color\', \'max_images\', \'name\'], varargs=None, keywords=None, defaults=[\'3\', \'None\'], "
  }
  member_method {
    name: "WriteRawProtoSummary"
    argspec: "args=[\'writer\', \'step\', \'tensor\', \'name\'], varargs=None, keywords=None, defaults=[\'None\'], "
  }
  member_method {
    name: "WriteScalarSummary"
    argspec: "args=[\'writer\', \'step\', \'tag\', \'value\', \'name\'], varargs=None, keywords=None, defaults=[\'None\'], "
  }
  member_method {
    name: "WriteSummary"
    argspec: "args=[\'writer\', \'step\', \'tensor\', \'tag\', \'summary_metadata\', \'name\'], varargs=None, keywords=None, defaults=[\'None\'], "
  }
  member_method {
    name: "Xdivy"
    argspec: "args=[\'x\', \'y\', \'name\'], varargs=None, keywords=None, defaults=[\'None\'], "
  }
  member_method {
    name: "Xlogy"
    argspec: "args=[\'x\', \'y\', \'name\'], varargs=None, keywords=None, defaults=[\'None\'], "
  }
  member_method {
    name: "ZerosLike"
    argspec: "args=[\'x\', \'name\'], varargs=None, keywords=None, defaults=[\'None\'], "
  }
  member_method {
    name: "Zeta"
    argspec: "args=[\'x\', \'q\', \'name\'], varargs=None, keywords=None, defaults=[\'None\'], "
  }
  member_method {
    name: "ZipDataset"
    argspec: "args=[\'input_datasets\', \'output_types\', \'output_shapes\', \'name\'], varargs=None, keywords=None, defaults=[\'None\'], "
  }
}<|MERGE_RESOLUTION|>--- conflicted
+++ resolved
@@ -1593,6 +1593,14 @@
     argspec: "args=[\'x\', \'scale\', \'offset\', \'mean\', \'variance\', \'epsilon\', \'exponential_avg_factor\', \'data_format\', \'is_training\', \'name\'], varargs=None, keywords=None, defaults=[\'0.0001\', \'1\', \'NHWC\', \'True\', \'None\'], "
   }
   member_method {
+    name: "FusedEmbeddingLocalSparseLookUp"
+    argspec: "args=[\'sp_values\', \'sp_indices\', \'sp_dense_shape\', \'emb_variable\', \'combiner\', \'max_norm\', \'name\'], varargs=None, keywords=None, defaults=[\'-1\', \'None\'], "
+  }
+  member_method {
+    name: "FusedEmbeddingLocalSparseLookUpGrad"
+    argspec: "args=[\'top_grad\', \'emb_variable\', \'sp_values\', \'sp_values_offset\', \'combiner\', \'max_norm\', \'name\'], varargs=None, keywords=None, defaults=[\'-1\', \'None\'], "
+  }
+  member_method {
     name: "FusedEmbeddingSparsePostLookUp"
     argspec: "args=[\'emb_shards\', \'partitioned_indices\', \'sp_dense_shape\', \'row_empty_and_invalid_flags\', \'partitioned_values\', \'combiner\', \'default_id\', \'partition_axis\', \'max_norm\', \'name\'], varargs=None, keywords=None, defaults=[\'-1\', \'0\', \'-1\', \'None\'], "
   }
@@ -1601,14 +1609,6 @@
     argspec: "args=[\'top_grad\', \'emb_shards\', \'partitioned_indices\', \'feature_nums\', \'row_empty_and_invalid_flags\', \'combiner\', \'partition_axis\', \'default_id\', \'max_norm\', \'name\'], varargs=None, keywords=None, defaults=[\'0\', \'-1\', \'-1\', \'None\'], "
   }
   member_method {
-    name: "FusedEmbeddingSparsePostLookUpV2"
-    argspec: "args=[\'emb_shards\', \'partition_permutation\', \'sp_dense_shape\', \'indices_before_unique\', \'is_row_empty\', \'unique_idxs\', \'sp_weights_values\', \'combiner\', \'fill_empty_row\', \'default_id\', \'partition_axis\', \'max_norm\', \'use_sparse_weights\', \'name\'], varargs=None, keywords=None, defaults=[\'False\', \'-1\', \'0\', \'-1\', \'False\', \'None\'], "
-  }
-  member_method {
-    name: "FusedEmbeddingSparsePostLookUpV2Grad"
-    argspec: "args=[\'top_grad\', \'emb_shards\', \'emb_shard_ptrs\', \'partition_permutation\', \'feature_nums\', \'indices_before_unique\', \'unique_idxs\', \'is_row_empty\', \'sp_weights_values\', \'combiner\', \'fill_empty_row\', \'partition_axis\', \'default_id\', \'max_norm\', \'use_sparse_weights\', \'name\'], varargs=None, keywords=None, defaults=[\'False\', \'0\', \'-1\', \'-1\', \'False\', \'None\'], "
-  }
-  member_method {
     name: "FusedEmbeddingSparsePreLookUp"
     argspec: "args=[\'partition_shapes\', \'sp_values\', \'sp_indices\', \'sp_dense_shape\', \'partition_axis\', \'fill_empty_row\', \'prune_invalid_id\', \'default_id\', \'partition_strategy\', \'name\'], varargs=None, keywords=None, defaults=[\'0\', \'False\', \'False\', \'-1\', \'div\', \'None\'], "
   }
@@ -1930,11 +1930,7 @@
   }
   member_method {
     name: "InitializeKvVariableOp"
-<<<<<<< HEAD
-    argspec: "args=[\'resource_self\', \'resource_primary\', \'value\', \'empty_key\', \'shape\', \'counter_type\', \'slot_num\', \'initial_num_buckets\', \'max_load_factor\', \'steps_to_live\', \'ht_type\', \'emb_index\', \'block_num\', \'slot_index\', \'ht_partition_num\', \'filter_freq\', \'max_freq\', \'max_element_size\', \'false_positive_probability\', \'l2_weight_threshold\', \'layout\', \'storage_type\', \'storage_path\', \'storage_size\', \'default_value_dim\', \'record_freq\', \'record_version\', \'name\'], varargs=None, keywords=None, defaults=[\'0\', \'131072\', \'0.8\', \'0\', \'\', \'0\', \'1\', \'0\', \'1000\', \'0\', \'999999\', \'0\', \'-1\', \'-1\', \'normal\', \'1\', \'.\', \'[]\', \'4096\', \'False\', \'False\', \'None\'], "
-=======
     argspec: "args=[\'resource_self\', \'resource_primary\', \'value\', \'empty_key\', \'shape\', \'counter_type\', \'slot_num\', \'initial_num_buckets\', \'max_load_factor\', \'steps_to_live\', \'ht_type\', \'emb_index\', \'block_num\', \'slot_index\', \'ht_partition_num\', \'filter_freq\', \'max_freq\', \'max_element_size\', \'false_positive_probability\', \'l2_weight_threshold\', \'layout\', \'storage_type\', \'storage_path\', \'storage_size\', \'default_value_dim\', \'name\'], varargs=None, keywords=None, defaults=[\'0\', \'131072\', \'0.8\', \'0\', \'\', \'0\', \'1\', \'0\', \'1000\', \'0\', \'999999\', \'0\', \'-1\', \'-1\', \'normal\', \'1\', \'.\', \'[]\', \'4096\', \'None\'], "
->>>>>>> fc005bd0
   }
   member_method {
     name: "InitializeTable"
@@ -2070,11 +2066,7 @@
   }
   member_method {
     name: "KvResourceImportV2"
-<<<<<<< HEAD
-    argspec: "args=[\'prefix\', \'resource_self\', \'resource_primary\', \'value\', \'tensor_names\', \'empty_key\', \'shape\', \'counter_type\', \'slot_num\', \'emb_index\', \'slot_index\', \'block_num\', \'steps_to_live\', \'partition_id\', \'partition_num\', \'ht_type\', \'filter_freq\', \'ht_partition_num\', \'max_element_size\', \'false_positive_probability\', \'l2_weight_threshold\', \'layout\', \'max_freq\', \'storage_type\', \'storage_path\', \'storage_size\', \'default_value_dim\', \'record_freq\', \'record_version\', \'name\'], varargs=None, keywords=None, defaults=[\'0\', \'0\', \'0\', \'1\', \'0\', \'0\', \'1\', \'\', \'0\', \'1000\', \'0\', \'-1\', \'-1\', \'normal\', \'999999\', \'1\', \'.\', \'[]\', \'4096\', \'False\', \'False\', \'None\'], "
-=======
     argspec: "args=[\'prefix\', \'resource_self\', \'resource_primary\', \'value\', \'tensor_names\', \'empty_key\', \'shape\', \'counter_type\', \'slot_num\', \'emb_index\', \'slot_index\', \'block_num\', \'steps_to_live\', \'partition_id\', \'partition_num\', \'ht_type\', \'filter_freq\', \'ht_partition_num\', \'max_element_size\', \'false_positive_probability\', \'l2_weight_threshold\', \'layout\', \'max_freq\', \'storage_type\', \'storage_path\', \'storage_size\', \'default_value_dim\', \'name\'], varargs=None, keywords=None, defaults=[\'0\', \'0\', \'0\', \'1\', \'0\', \'0\', \'1\', \'\', \'0\', \'1000\', \'0\', \'-1\', \'-1\', \'normal\', \'999999\', \'1\', \'.\', \'[]\', \'4096\', \'None\'], "
->>>>>>> fc005bd0
   }
   member_method {
     name: "KvResourceIncrImport"
@@ -2865,10 +2857,6 @@
     argspec: "args=[\'serialized\', \'out_type\', \'name\'], varargs=None, keywords=None, defaults=[\'None\'], "
   }
   member_method {
-    name: "PartitionWithPermutation"
-    argspec: "args=[\'input\', \'partition_shapes\', \'partition_strategy\', \'partition_axis\', \'name\'], varargs=None, keywords=None, defaults=[\'0\', \'None\'], "
-  }
-  member_method {
     name: "PartitionedCall"
     argspec: "args=[\'args\', \'Tout\', \'f\', \'config\', \'config_proto\', \'executor_type\', \'name\'], varargs=None, keywords=None, defaults=[\'\', \'\', \'\', \'None\'], "
   }
@@ -2937,10 +2925,6 @@
     argspec: "args=[\'input\', \'axis\', \'keep_dims\', \'name\'], varargs=None, keywords=None, defaults=[\'False\', \'None\'], "
   }
   member_method {
-    name: "PruneInvalidAndFillEmptyRows"
-    argspec: "args=[\'sp_values\', \'sp_indices\', \'sp_dense_shape\', \'sp_weights_values\', \'fill_empty_row\', \'prune\', \'default_id\', \'use_sparse_weights\', \'prune_sparse_weights\', \'default_weight\', \'name\'], varargs=None, keywords=None, defaults=[\'False\', \'False\', \'-1\', \'False\', \'False\', \'1\', \'None\'], "
-  }
-  member_method {
     name: "PyFunc"
     argspec: "args=[\'input\', \'token\', \'Tout\', \'name\'], varargs=None, keywords=None, defaults=[\'None\'], "
   }
@@ -5201,10 +5185,6 @@
     argspec: "args=[\'x\', \'axis\', \'out_idx\', \'name\'], varargs=None, keywords=None, defaults=[\"<dtype: \'int32\'>\", \'None\'], "
   }
   member_method {
-    name: "UniqueWithCountsV3"
-    argspec: "args=[\'input\', \'CounterType\', \'name\'], varargs=None, keywords=None, defaults=[\"<dtype: \'int32\'>\", \'None\'], "
-  }
-  member_method {
     name: "Unpack"
     argspec: "args=[\'value\', \'num\', \'axis\', \'name\'], varargs=None, keywords=None, defaults=[\'0\', \'None\'], "
   }
