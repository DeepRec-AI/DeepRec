# Copyright (c) 2017, Alibaba Inc.
# All right reserved.
#
# Author: Chen Ding <cnady.dc@alibaba-inc.com>
# Created: 2018/03/26
# Description:
# ==============================================================================

"""Tests for tensorflow.ops.embedding_variable."""
from __future__ import absolute_import
from __future__ import division
from __future__ import print_function

import numpy as np
import os

from six.moves import xrange  # pylint: disable=redefined-builtin

from tensorflow.core.framework import attr_value_pb2
from tensorflow.python.framework import ops
from tensorflow.python.framework import test_util
from tensorflow.python.ops import string_ops
from tensorflow.python.ops.check_ops import assert_equal
from tensorflow.python.platform import googletest
from tensorflow.python.ops import array_ops
from tensorflow.python.ops import embedding_ops
from tensorflow.python.ops import kv_variable_ops
from tensorflow.python.ops import math_ops
from tensorflow.python.ops import init_ops
from tensorflow.python.ops import nn_ops
from tensorflow.python.ops import partitioned_variables
from tensorflow.python.ops import variable_scope
from tensorflow.python.framework import dtypes
from tensorflow.python.framework import meta_graph
from tensorflow.python.framework import sparse_tensor
from tensorflow.core.framework.embedding import config_pb2
from tensorflow.python.training import ftrl
from tensorflow.python.training import adam
from tensorflow.python.training import adam_async
from tensorflow.python.training import adagrad
from tensorflow.python.training import adagrad_decay
from tensorflow.python.training import adagrad_decay_v2
from tensorflow.python.training import gradient_descent
from tensorflow.python.training import saver as saver_module
from tensorflow.python.training import training_util
from tensorflow.python.ops import variables
from tensorflow.contrib.layers.python.layers import embedding_ops as emb_ops
from tensorflow.contrib.layers.python.layers import feature_column_ops
from tensorflow.contrib.layers.python.layers import feature_column
from tensorflow.python.feature_column import feature_column as feature_column_v1
from tensorflow.python.feature_column import feature_column_v2
from tensorflow.python.training import checkpoint_utils
from tensorflow.python.saved_model import builder as saved_model_builder
from tensorflow.python.saved_model import loader
from tensorflow.core.protobuf import config_pb2 as config_pb3
import time
import random

class EmbeddingVariableTest(test_util.TensorFlowTestCase):
  def testSaveVersionWithGlobalStepEviction(self):
    print("testSaveVersionWithGlobalStepEviction")
    checkpoint_directory = self.get_temp_dir()
    with ops.device("/cpu:0"):
      var = variable_scope.get_embedding_variable("var_1",
                                          embedding_dim=6,
                                          initializer=init_ops.ones_initializer,
                                          steps_to_live = 5)
    emb = embedding_ops.embedding_lookup(var, math_ops.cast([5], dtypes.int64))
    fun = math_ops.multiply(emb, 2.0, name='multiply')
    loss = math_ops.reduce_sum(fun, name='reduce_sum')
    gs = training_util.get_or_create_global_step()
    opt = adagrad.AdagradOptimizer(0.1)
    g_v = opt.compute_gradients(loss)
    train_op = opt.apply_gradients(g_v, global_step=gs)
    init = variables.global_variables_initializer()
    saver = saver_module.Saver()
    model_path = os.path.join(checkpoint_directory, "model.ckpt")
    with self.test_session() as sess:
      sess.run([init])
      r, _, _ = sess.run([emb, train_op,loss])
      r, _, _ = sess.run([emb, train_op,loss])
      saver.save(sess, model_path)
      for name, shape in checkpoint_utils.list_variables(model_path):
        if name == "var_1-versions":
          ckpt_value = checkpoint_utils.load_variable(model_path, name)
          self.assertEqual(ckpt_value.tolist()[0], 1)

  def testDynamicDimensionEmbeddingVariable(self):
    print("testDynamicDimensionEmbeddingVariable")
    def runTestAdagradDecay(self, var, g):
      if isinstance(var, kv_variable_ops.EmbeddingVariable):
        emb = embedding_ops.embedding_lookup(var, math_ops.cast([0,1,2,5,6,7], dtypes.int64))
      else:
        emb = embedding_ops.embedding_lookup(var, math_ops.cast([0,1,2,5,6,7], dtypes.int64), blocknums=[2,2,2,2,2,2])
      fun = math_ops.multiply(emb, 2.0, name='multiply')
      loss = math_ops.reduce_sum(fun, name='reduce_sum')
      gs = training_util.get_or_create_global_step()
      opt = adagrad_decay.AdagradDecayOptimizer(0.1, gs)
      g_v = opt.compute_gradients(loss)
      train_op = opt.apply_gradients(g_v)
      init = variables.global_variables_initializer()
      with self.test_session(graph=g) as sess:
        sess.run(ops.get_collection(ops.GraphKeys.EV_INIT_VAR_OPS))
        sess.run(ops.get_collection(ops.GraphKeys.EV_INIT_SLOT_OPS))
        sess.run([init])
        r, _, _ = sess.run([emb, train_op,loss])
        r, _, _ = sess.run([emb, train_op,loss])
        r, _, _ = sess.run([emb, train_op,loss])
        r, _, _ = sess.run([emb, train_op,loss])
        r, _, _ = sess.run([emb, train_op,loss])
        return r
    with ops.Graph().as_default() as g:
      emb_var = variable_scope.get_embedding_variable("var_1",
            initializer=init_ops.ones_initializer(dtypes.float32),
            embedding_dim = 8,
            partitioner=partitioned_variables.fixed_size_partitioner(num_shards=4))
      emb1 = runTestAdagradDecay(self, emb_var, g)

    with ops.Graph().as_default() as g:
      var =  variable_scope.get_dynamic_dimension_embedding_variable("var_dist",
                                                                    embedding_block_dimension=4,
                                                                    embedding_block_num=2,
                                                                    initializer=init_ops.ones_initializer(dtypes.float32))
      emb2 = runTestAdagradDecay(self, var, g)

    for i in range(0, 6):
      for j in range(0, 8):
        self.assertEqual(emb1.tolist()[i][j], emb2.tolist()[i][j])

  def testDynamicEmbeddingVariableForInitFromProto(self):
    print("testDynamicEmbeddingVariableForInitFromProto")
    embedding = variable_scope.get_dynamic_dimension_embedding_variable("var_dist",
                                                                    embedding_block_dimension=4,
                                                                    embedding_block_num=2,
                                                                    initializer=init_ops.ones_initializer(dtypes.float32))
    emb = embedding_ops.embedding_lookup(embedding, math_ops.cast([0,1,2,5,6,7], dtypes.int64), blocknums=[2,2,2,2,2,2])
    fun = math_ops.multiply(emb, 2.0, name='multiply')
    loss = math_ops.reduce_sum(fun, name='reduce_sum')
    opt = ftrl.FtrlOptimizer(0.1, l1_regularization_strength=2.0, l2_regularization_strength=0.00001)
    g_v = opt.compute_gradients(loss)
    train_op = opt.apply_gradients(g_v)
    graph = ops.get_default_graph()
    meta_graph_def = saver_module.export_meta_graph()
    ops.reset_default_graph()
    with self.test_session() as sess:
      res = saver_module.import_meta_graph(meta_graph_def)

  def testEmbeddingVariableForInitFromProto(self):
    print("testEmbeddingVariableForInitFromProto")
    embedding = variable_scope.get_embedding_variable("var_dist",
                                          embedding_dim=6,
                                          initializer=init_ops.ones_initializer,
                                          steps_to_live = 4,
                                          partitioner=partitioned_variables.fixed_size_partitioner(num_shards=4))
    emb = embedding_ops.embedding_lookup(embedding, math_ops.cast([0,1,2,5,6,7], dtypes.int64))
    fun = math_ops.multiply(emb, 2.0, name='multiply')
    loss = math_ops.reduce_sum(fun, name='reduce_sum')
    opt = ftrl.FtrlOptimizer(0.1, l1_regularization_strength=2.0, l2_regularization_strength=0.00001)
    g_v = opt.compute_gradients(loss)
    train_op = opt.apply_gradients(g_v)
    graph = ops.get_default_graph()
    meta_graph_def = saver_module.export_meta_graph()
    ops.reset_default_graph()
    with self.test_session() as sess:
      res = saver_module.import_meta_graph(meta_graph_def)

  def testEmbeddingVariableForLookupInt64(self):
    print("testEmbeddingVariableForLookupInt64")
    with ops.device("/cpu:0"):
      var = variable_scope.get_embedding_variable("var_1",
              embedding_dim = 3,
              initializer=init_ops.ones_initializer(dtypes.float32),
              partitioner=partitioned_variables.fixed_size_partitioner(num_shards=4))
    emb = embedding_ops.embedding_lookup(var, math_ops.cast([0,1,2,5,6,-7], dtypes.int64))
    fun = math_ops.multiply(emb, 2.0, name='multiply')
    loss = math_ops.reduce_sum(fun, name='reduce_sum')
    opt = ftrl.FtrlOptimizer(0.1, l1_regularization_strength=2.0, l2_regularization_strength=0.00001)
    g_v = opt.compute_gradients(loss)
    train_op = opt.apply_gradients(g_v)
    init = variables.global_variables_initializer()
    with self.test_session() as sess:
      sess.run(ops.get_collection(ops.GraphKeys.EV_INIT_VAR_OPS))
      sess.run(ops.get_collection(ops.GraphKeys.EV_INIT_SLOT_OPS))
      sess.run([init])
      print(sess.run([emb, train_op,loss]))
      print(sess.run([emb, train_op,loss]))
      print(sess.run([emb, train_op,loss]))
      print(sess.run([emb, train_op,loss]))
      print(sess.run([emb, train_op,loss]))

  def testEmbeddingVariableForLookupInt32(self):
    print("testEmbeddingVariableForLookupInt32")
    checkpoint_directory = self.get_temp_dir()
    with ops.device("/cpu:0"):
      var = variable_scope.get_embedding_variable("var_1",
                                                  embedding_dim = 3,
                                                  key_dtype=dtypes.int32,
                                                  initializer=init_ops.ones_initializer(dtypes.float32),
                                                  partitioner=partitioned_variables.fixed_size_partitioner(num_shards=4))
    emb = embedding_ops.embedding_lookup(var, math_ops.cast([0,1,2,5,6,-7], dtypes.int32))
    fun = math_ops.multiply(emb, 2.0, name='multiply')
    loss = math_ops.reduce_sum(fun, name='reduce_sum')
    opt = adam.AdamOptimizer(0.01)
    g_v = opt.compute_gradients(loss)
    train_op = opt.apply_gradients(g_v)
    saver = saver_module.Saver()
    init = variables.global_variables_initializer()
    with self.test_session() as sess:
      sess.run(ops.get_collection(ops.GraphKeys.EV_INIT_VAR_OPS))
      sess.run(ops.get_collection(ops.GraphKeys.EV_INIT_SLOT_OPS))
      sess.run([init])
      sess.run([train_op])
      model_path = os.path.join(checkpoint_directory, "model.ckpt")
      save_path = saver.save(sess, model_path, global_step=12345)
      saver.restore(sess, save_path)

  def testEmbeddingVariableForExport(self):
    print("testEmbeddingVariableForExport")
    with ops.device('/cpu:0'):
      ev_config = variables.EmbeddingVariableOption(filter_option=variables.CounterFilter(filter_freq=1))
      var = variable_scope.get_embedding_variable("var_1", embedding_dim=3,
              initializer=init_ops.ones_initializer(dtypes.float32), steps_to_live=10000, ev_option=ev_config)
      emb = embedding_ops.embedding_lookup(var, math_ops.cast([0,1,2,5,6,7], dtypes.int64))
      init = variables.global_variables_initializer()
      keys, values, versions, freqs = var.export()
      with self.test_session() as sess:
        sess.run(ops.get_collection(ops.GraphKeys.EV_INIT_VAR_OPS))
        sess.run(ops.get_collection(ops.GraphKeys.EV_INIT_SLOT_OPS))
        sess.run([init])
        sess.run(emb)
        sess.run(emb)
        sess.run(emb)
        fetches = sess.run([keys, values, versions, freqs])
        print(fetches)
        self.assertAllEqual([0, 1, 2, 5, 6, 7], fetches[0])
        self.assertAllEqual([[1., 1., 1.],
                            [1., 1., 1.],
                            [1., 1., 1.],
                            [1., 1., 1.],
                            [1., 1., 1.],
                            [1., 1., 1.]], fetches[1])
        self.assertAllEqual([0, 0, 0, 0, 0, 0], fetches[2])
        self.assertAllEqual([1, 1, 1, 1, 1, 1], fetches[3])

  def testEmbeddingVariableForGetShape(self):
    print("testEmbeddingVariableForGetShape")
    with ops.device("/cpu:0"):
      var = variable_scope.get_embedding_variable("var_1",
              embedding_dim = 3,
              initializer=init_ops.ones_initializer(dtypes.float32))
    emb = embedding_ops.embedding_lookup(var, math_ops.cast([0,1,2,5,6,7], dtypes.int64))
    shape = var.total_count()
    init = variables.global_variables_initializer()
    with self.test_session() as sess:
      sess.run(ops.get_collection(ops.GraphKeys.EV_INIT_VAR_OPS))
      sess.run(ops.get_collection(ops.GraphKeys.EV_INIT_SLOT_OPS))
      sess.run([init])
      sess.run([emb])
      self.assertAllEqual([6, 3], sess.run(shape))

  def testEmbeddingVariableForMultiHashFunction(self):
    print("testEmbeddingVariableForMultiHashFunction")
    operation_list = ['concat', 'add', 'mul']
    for operation in operation_list:
      print("testEmbeddingVariableForMultiHashFunction:" + operation)
      var1 = variable_scope.get_variable("var_1_"+operation, shape=[5,6],
                                      initializer=init_ops.ones_initializer(dtypes.float32),
                                      partitioner=partitioned_variables.fixed_size_partitioner(num_shards=2))
      var2 = variable_scope.get_variable("var_2_"+operation, shape=[3,6],
                                      initializer=init_ops.ones_initializer(dtypes.float32),
                                      partitioner=partitioned_variables.fixed_size_partitioner(num_shards=2))
      ids_Q = math_ops.cast([0//5, 1//5, 2//5 , 4//5, 6//5, 7//5],dtypes.int64)
      ids_R = math_ops.cast([0%3, 1%3, 2%3 , 4%3, 6%3, 7%3],dtypes.int64)
      emb1 =  embedding_ops.embedding_lookup(var1, ids_Q)
      emb2 =  embedding_ops.embedding_lookup(var2, ids_R)
      if operation == 'concat':
        emb = array_ops.concat([emb1, emb2], 1)
      elif operation == 'add':
        emb = math_ops.add(emb1, emb2)
      elif operation == 'mul':
        emb = math_ops.multiply(emb1, emb2)
      fun = math_ops.multiply(emb, 2.0, name='multiply')
      loss = math_ops.reduce_sum(fun, name='reduce_sum')
      gs = training_util.get_or_create_global_step()
      opt = adagrad_decay.AdagradDecayOptimizer(0.1, gs)
      g_v = opt.compute_gradients(loss)
      train_op = opt.apply_gradients(g_v)

      ids = math_ops.cast([0, 1, 2, 4, 6, 7], dtypes.int64)
      var_multi = variable_scope.get_multihash_variable("var_multi_"+operation,
                                          [[5,6],[3,6]],
                                          complementary_strategy="Q-R",
                                          operation=operation,
                                          initializer=init_ops.ones_initializer,
                                          partitioner=partitioned_variables.fixed_size_partitioner(num_shards=2)
                                        )
      emb_multi =  embedding_ops.embedding_lookup(var_multi, ids)
      fun_m = math_ops.multiply(emb_multi, 2.0, name='multiply')
      loss_m = math_ops.reduce_sum(fun_m, name='reduce_sum')
      gs_m = training_util.get_or_create_global_step()
      opt_m = adagrad_decay.AdagradDecayOptimizer(0.1, gs_m)
      g_v_m = opt_m.compute_gradients(loss_m)
      train_op_m = opt_m.apply_gradients(g_v_m)
      init = variables.global_variables_initializer()
      with self.test_session() as sess:
        sess.run(ops.get_collection(ops.GraphKeys.EV_INIT_VAR_OPS))
        sess.run(ops.get_collection(ops.GraphKeys.EV_INIT_SLOT_OPS))
        sess.run([init])
        sess.run([train_op, train_op_m])
        val_list = sess.run([emb, emb_multi])
        for i in range(ids.shape.as_list()[0]):
          self.assertAllEqual(val_list[0][i], val_list[1][i])

  def testCategoricalColumnWithEmbeddingVariableFunction(self):
    print("testCategoricalColumnWithEmbeddingVariableFunction")
    operation_list = ['concat', 'add', 'mul']
    for operation in operation_list:
      var1 = variable_scope.get_variable("var_1_"+operation, shape=[5,6],
                                        initializer=init_ops.ones_initializer(dtypes.float32),
                                        partitioner=partitioned_variables.fixed_size_partitioner(num_shards=2))
      var2 = variable_scope.get_variable("var_2_"+operation, shape=[3,6],
                                        initializer=init_ops.ones_initializer(dtypes.float32),
                                        partitioner=partitioned_variables.fixed_size_partitioner(num_shards=2))
      ids_Q = math_ops.cast([0//5, 1//5, 2//5 , 4//5, 6//5, 7//5],dtypes.int64)
      ids_R = math_ops.cast([0%3, 1%3, 2%3 , 4%3, 6%3, 7%3],dtypes.int64)
      emb1 =  embedding_ops.embedding_lookup(var1, ids_Q)
      emb2 =  embedding_ops.embedding_lookup(var2, ids_R)
      if operation == 'concat':
        emb = array_ops.concat([emb1, emb2], 1)
      elif operation == 'add':
        emb = math_ops.add(emb1, emb2)
      elif operation == 'mul':
        emb = math_ops.multiply(emb1, emb2)
      fun = math_ops.multiply(emb, 2.0, name='multiply')
      loss = math_ops.reduce_sum(fun, name='reduce_sum')
      gs = training_util.get_or_create_global_step()
      opt = adagrad_decay.AdagradDecayOptimizer(0.1, gs)
      g_v = opt.compute_gradients(loss)
      train_op = opt.apply_gradients(g_v)

      ids={}
      col_name = "col_emb_" + operation
      ids[col_name] = sparse_tensor.SparseTensor(indices=[[0],[1],[2],[3],[4],[5]], values=math_ops.cast([0, 1, 2, 4, 6, 7], dtypes.int64), dense_shape=[6])
      columns = feature_column_v2.categorical_column_with_multihash(key = col_name,
                                                                    dims = (5,3),
                                                                    complementary_strategy="Q-R",
                                                                    operation=operation,)
      W = feature_column_v2.embedding_column(categorical_column=columns,
                                             dimension=(6,6),
                                             initializer=init_ops.ones_initializer)
      emb_multi = feature_column_v1.input_layer(ids, [W])
      fun_m = math_ops.multiply(emb_multi, 2.0, name='multiply')
      loss_m = math_ops.reduce_sum(fun_m, name='reduce_sum')
      gs_m = training_util.get_or_create_global_step()
      opt_m = adagrad_decay.AdagradDecayOptimizer(0.1, gs_m)
      g_v_m = opt_m.compute_gradients(loss_m)
      train_op_m = opt_m.apply_gradients(g_v_m)
      init = variables.global_variables_initializer()
      with self.test_session() as sess:
        sess.run(ops.get_collection(ops.GraphKeys.EV_INIT_VAR_OPS))
        sess.run(ops.get_collection(ops.GraphKeys.EV_INIT_SLOT_OPS))
        sess.run([init])
        sess.run([train_op, train_op_m])
        val_list = sess.run([emb, emb_multi])
        for i in range(ids[col_name].shape.as_list()[0]):
          self.assertAllEqual(val_list[0][i], val_list[1][i])

  def testEmbeddingVariableForSaveAndRestore(self):
    print("testEmbeddingVariableForSaveAndRestore")
    checkpoint_directory = self.get_temp_dir()
    with ops.device("/cpu:0"):
      var = variable_scope.get_embedding_variable("var_1",
              embedding_dim = 3,
              initializer=init_ops.ones_initializer(dtypes.float32),
              partitioner=partitioned_variables.fixed_size_partitioner(num_shards=4),
              ev_option = variables.EmbeddingVariableOption(storage_option=variables.StorageOption(storage_type=config_pb2.StorageType.DRAM_LEVELDB,
                                                                                                   storage_path='/tmp/leveldb/')))
    emb = embedding_ops.embedding_lookup(var, math_ops.cast([0,1,2,5,6,7], dtypes.int64))
    saver = saver_module.Saver(sharded=True)
    init = variables.global_variables_initializer()
    with self.test_session() as sess:
      sess.run(ops.get_collection(ops.GraphKeys.EV_INIT_VAR_OPS))
      sess.run(ops.get_collection(ops.GraphKeys.EV_INIT_SLOT_OPS))
      sess.run([init])
      emb_ori = sess.run(emb)
      emb_ori = sess.run(emb)
      emb_ori = sess.run(emb)
      emb_ori = sess.run(emb)
      save_path = saver.save(sess, os.path.join(checkpoint_directory, "model.ckpt"), global_step=12345)
      print(save_path)
      for name, shape in checkpoint_utils.list_variables(checkpoint_directory):
        print('loading... ', name, shape)

    with self.test_session() as sess:
      saver.restore(sess, os.path.join(checkpoint_directory, "model.ckpt-12345"))
      self.assertAllEqual(emb_ori, sess.run(emb))

  def testEmbeddingVariableForL2FeatureEvictionFromContribFeatureColumn(self):
    print("testEmbeddingVariableForL2FeatureEvictionFromContribFeatureColumn")
    checkpoint_directory = self.get_temp_dir()
    evict = variables.L2WeightEvict(l2_weight_threshold=0.9)
    columns = feature_column.sparse_column_with_embedding(
                                        column_name="col_emb",
                                        dtype=dtypes.int64,
                                        ev_option = variables.EmbeddingVariableOption(evict_option=evict))
    W = feature_column.embedding_column(sparse_id_column=columns,
            dimension=3,
            initializer=init_ops.ones_initializer(dtypes.float32),
            combiner="mean")
    ids = {}
    ids["col_emb"] = sparse_tensor.SparseTensor(
                      indices=[[0,0],[1,0],[2,0],[3,0],[4,0],[5,0]],
                      values=math_ops.cast([0,0,0,1,1,2], dtypes.int64),
                      dense_shape=[6, 1])
    with ops.device("/cpu:0"):
      emb= feature_column_ops.input_from_feature_columns(
             columns_to_tensors=ids, feature_columns=[W])
    fun = math_ops.multiply(emb, 2.0, name='multiply')
    loss = math_ops.reduce_sum(fun, name='reduce_sum')
    opt = ftrl.FtrlOptimizer(0.1, l1_regularization_strength=2.0, l2_regularization_strength=0.00001)
    g_v = opt.compute_gradients(loss)
    train_op = opt.apply_gradients(g_v)
    saver = saver_module.Saver()
    init = variables.global_variables_initializer()
    with self.test_session() as sess:
      sess.run(ops.get_collection(ops.GraphKeys.EV_INIT_VAR_OPS))
      sess.run(ops.get_collection(ops.GraphKeys.EV_INIT_SLOT_OPS))
      sess.run([init])
      emb_ori = sess.run([emb, train_op])
      save_path = saver.save(sess, os.path.join(checkpoint_directory, "model1.ckpt"), global_step=12345)
    with self.test_session() as sess:
      saver.restore(sess, os.path.join(checkpoint_directory, "model1.ckpt-12345"))
      emb_right = [[0.8282884, 0.8282884, 0.8282884],
                   [0.8282884, 0.8282884, 0.8282884],
                   [0.8282884, 0.8282884, 0.8282884],
                   [0.7927219, 0.7927219, 0.7927219],
                   [0.7927219, 0.7927219, 0.7927219],
                   [1.0, 1.0, 1.0]]
      emb_ori = sess.run(emb)
      for i in range(6):
        for j in range(3):
          self.assertAlmostEqual(emb_ori[i][j], emb_right[i][j])

  def testEmbeddingVariableForL2FeatureEviction(self):
    print("testEmbeddingVariableForL2FeatureEviction")
    checkpoint_directory = self.get_temp_dir()
    evict = variables.L2WeightEvict(l2_weight_threshold=0.9)
    with ops.device("/cpu:0"):
      var = variable_scope.get_embedding_variable("var_1",
              embedding_dim = 3,
              initializer=init_ops.ones_initializer(dtypes.float32),
              ev_option = variables.EmbeddingVariableOption(evict_option=evict))
    emb = embedding_ops.embedding_lookup(var, math_ops.cast([0,0,0,1,1,2], dtypes.int64))
    fun = math_ops.multiply(emb, 2.0, name='multiply')
    loss = math_ops.reduce_sum(fun, name='reduce_sum')
    opt = ftrl.FtrlOptimizer(0.1, l1_regularization_strength=2.0, l2_regularization_strength=0.00001)
    g_v = opt.compute_gradients(loss)
    train_op = opt.apply_gradients(g_v)
    saver = saver_module.Saver()
    init = variables.global_variables_initializer()
    with self.test_session() as sess:
      sess.run(ops.get_collection(ops.GraphKeys.EV_INIT_VAR_OPS))
      sess.run(ops.get_collection(ops.GraphKeys.EV_INIT_SLOT_OPS))
      sess.run([init])
      emb_ori = sess.run([emb, train_op])
      save_path = saver.save(sess, os.path.join(checkpoint_directory, "model1.ckpt"), global_step=12345)
      #for name, shape in checkpoint_utils.list_variables(checkpoint_directory):
      #  print('loading... ', name, shape)
    with self.test_session() as sess:
      saver.restore(sess, os.path.join(checkpoint_directory, "model1.ckpt-12345"))
      emb_right = [[0.8282884, 0.8282884, 0.8282884],
                   [0.8282884, 0.8282884, 0.8282884],
                   [0.8282884, 0.8282884, 0.8282884],
                   [0.7927219, 0.7927219, 0.7927219],
                   [0.7927219, 0.7927219, 0.7927219],
                   [1.0, 1.0, 1.0]]
      emb_ori = sess.run(emb)
      for i in range(6):
        for j in range(3):
          self.assertAlmostEqual(emb_ori[i][j], emb_right[i][j])

  def testEmbeddingVariableForSparseColumnSharedEmbeddingCol(self):
    columns_list=[]
    columns_list.append(feature_column.sparse_column_with_embedding(column_name="col_emb", dtype=dtypes.string))
    W = feature_column.shared_embedding_columns(sparse_id_columns=columns_list,
            dimension=3,
            initializer=init_ops.ones_initializer(dtypes.float32),
            shared_embedding_name="xxxxx_shared")

    ids={}
    ids["col_emb"] = sparse_tensor.SparseTensor(indices=[[0,0],[1,0],[2,0],[3,0],[4,0]], values=["aaaa","bbbbb","ccc","4nn","5b"], dense_shape=[5, 5])
    emb = feature_column_ops.input_from_feature_columns(columns_to_tensors=ids, feature_columns=W)
    fun = math_ops.multiply(emb, 2.0, name='multiply')
    loss = math_ops.reduce_sum(fun, name='reduce_sum')
    opt = ftrl.FtrlOptimizer(0.1, l1_regularization_strength=2.0, l2_regularization_strength=0.00001)
    g_v = opt.compute_gradients(loss)
    train_op = opt.apply_gradients(g_v)
    init = variables.global_variables_initializer()

    with self.test_session() as sess:
      sess.run(ops.get_collection(ops.GraphKeys.EV_INIT_VAR_OPS))
      sess.run(ops.get_collection(ops.GraphKeys.EV_INIT_SLOT_OPS))
      sess.run(init)
      print("init global done")
      print(sess.run([emb, train_op,loss]))
      print(sess.run([emb, train_op,loss]))
      print(sess.run([emb, train_op,loss]))

  def testEmbeddingVariableForFeatureFilterFromContribFeatureColumn(self):
    print("testEmbeddingVariableForFeatureFilterFromContribFeatureColumn")
    columns = feature_column.sparse_column_with_embedding(column_name="col_emb", dtype=dtypes.int64,
                                                          ev_option = variables.EmbeddingVariableOption(filter_option=variables.CounterFilter(filter_freq=3)))
    W = feature_column.embedding_column(sparse_id_column=columns,
            dimension=3,
            initializer=init_ops.ones_initializer(dtypes.float32))
    ids={}
    ids["col_emb"] = sparse_tensor.SparseTensor(indices=[[0,0],[1,0],[2,0],[3,0],[4,0],[5,0],[6,0],[7,0],[8,0],[9,0]], values=math_ops.cast([1,1,1,1,2,2,2,3,3,4], dtypes.int64), dense_shape=[10, 1])
    emb = feature_column_ops.input_from_feature_columns(columns_to_tensors=ids, feature_columns=[W])

    fun = math_ops.multiply(emb, 2.0, name='multiply')
    loss = math_ops.reduce_sum(fun, name='reduce_sum')

    opt = ftrl.FtrlOptimizer(0.1, l1_regularization_strength=2.0, l2_regularization_strength=0.00001)
    g_v = opt.compute_gradients(loss)
    train_op = opt.apply_gradients(g_v)
    init = variables.global_variables_initializer()

    with self.test_session() as sess:
      sess.run(ops.get_collection(ops.GraphKeys.EV_INIT_VAR_OPS))
      sess.run(ops.get_collection(ops.GraphKeys.EV_INIT_SLOT_OPS))
      sess.run([init])
      emb1, top, l = sess.run([emb, train_op, loss])
      for val1 in emb1.tolist():
        for val in val1:
          self.assertEqual(val, .0)
      emb1, top, l = sess.run([emb, train_op, loss])
      for index, val1 in enumerate(emb1.tolist()):
        if index < 7:
          for val in val1:
            self.assertNotEqual(val, 1.0)
        else:
          for val in val1:
            self.assertEqual(val, .0)

  def testEmbeddingVariableForSparseColumnEmbeddingCol(self):
    columns = feature_column.sparse_column_with_embedding(column_name="col_emb", dtype=dtypes.int64)
    W = feature_column.embedding_column(sparse_id_column=columns,
            dimension=3,
            initializer=init_ops.ones_initializer(dtypes.float32))

    ids={}
    ids["col_emb"] = sparse_tensor.SparseTensor(indices=[[0,0],[1,1],[2,2],[3,3],[4,4]], values=math_ops.cast([1,2,3,4,5], dtypes.int64), dense_shape=[5, 5])

    emb = feature_column_ops.input_from_feature_columns(columns_to_tensors=ids, feature_columns=[W])

    fun = math_ops.multiply(emb, 2.0, name='multiply')
    loss = math_ops.reduce_sum(fun, name='reduce_sum')
    opt = ftrl.FtrlOptimizer(0.1, l1_regularization_strength=2.0, l2_regularization_strength=0.00001)
    g_v = opt.compute_gradients(loss)
    train_op = opt.apply_gradients(g_v)
    init = variables.global_variables_initializer()
    with self.test_session() as sess:
      sess.run(ops.get_collection(ops.GraphKeys.EV_INIT_VAR_OPS))
      sess.run(ops.get_collection(ops.GraphKeys.EV_INIT_SLOT_OPS))
      sess.run(init)
      print("init global done")
      print(sess.run([emb, train_op,loss]))
      print(sess.run([emb, train_op,loss]))
      print(sess.run([emb, train_op,loss]))

  def testEmbeddingVariableForShrinkNone(self):
      print("testEmbeddingVariableForShrink")
      with ops.device("/cpu:0"):
        var = variable_scope.get_embedding_variable("var_1",
              embedding_dim = 3,
              steps_to_live = 5,
              initializer=init_ops.ones_initializer(dtypes.float32))
      ids = array_ops.placeholder(dtype=dtypes.int64, name='ids')
      emb = embedding_ops.embedding_lookup(var, ids)
      fun = math_ops.multiply(emb, 2.0, name='multiply')
      loss = math_ops.reduce_sum(fun, name='reduce_sum')
      opt = ftrl.FtrlOptimizer(0.1, l1_regularization_strength=2.0, l2_regularization_strength=0.00001)
      g_v = opt.compute_gradients(loss)
      train_op = opt.apply_gradients(g_v)
      gs = training_util.get_or_create_global_step()
      init = variables.global_variables_initializer()
      with self.test_session() as sess:
        sess.run(ops.get_collection(ops.GraphKeys.EV_INIT_VAR_OPS))
        sess.run(ops.get_collection(ops.GraphKeys.EV_INIT_SLOT_OPS))
        sess.run([init])
        for i in range(10):
          print(sess.run([emb, train_op,loss], feed_dict={'ids:0': 2*i}))

  def testEmbeddingVariableForWeightedSumFromFeatureColumn(self):
    print("testEmbeddingVariableForWeightedSumFromFeatureColumn")
    columns_list=[]
    columns_list.append(feature_column.sparse_column_with_embedding(column_name="col_emb", dtype=dtypes.string))
    ids={}
    ids["col_emb"] = sparse_tensor.SparseTensor(indices=[[0,0],[1,0],[2,0],[3,0],[4,0]], values=["aaaa","bbbbb","ccc","4nn","5b"], dense_shape=[5, 5])

    emb, _, _ = feature_column_ops.weighted_sum_from_feature_columns(columns_to_tensors=ids, feature_columns=columns_list, num_outputs=2)

    fun = math_ops.multiply(emb, 2.0, name='multiply')
    loss = math_ops.reduce_sum(fun, name='reduce_sum')
    opt = ftrl.FtrlOptimizer(0.1, l1_regularization_strength=2.0, l2_regularization_strength=0.00001)
    g_v = opt.compute_gradients(loss)
    train_op = opt.apply_gradients(g_v)
    init = variables.global_variables_initializer()
    with self.test_session() as sess:
      sess.run(ops.get_collection(ops.GraphKeys.EV_INIT_VAR_OPS))
      sess.run(ops.get_collection(ops.GraphKeys.EV_INIT_SLOT_OPS))
      sess.run(init)
      print("init global done")
      print(sess.run([emb, train_op,loss]))
      print(sess.run([emb, train_op,loss]))
      print(sess.run([emb, train_op,loss]))

  def testEmbeddingVariableForBloomFilterInt64(self):
    print("testEmbeddingVariableForBloomFilterInt64")
    var = variable_scope.get_embedding_variable("var_1",
            embedding_dim = 3,
            initializer=init_ops.ones_initializer(dtypes.float32),
            ev_option = variables.EmbeddingVariableOption(filter_option=variables.CBFFilter(
                                      filter_freq=3,
                                      max_element_size = 5,
                                      false_positive_probability = 0.01)),
            partitioner=partitioned_variables.fixed_size_partitioner(num_shards=4))
    emb = embedding_ops.embedding_lookup(var, math_ops.cast([1], dtypes.int64))
    fun = math_ops.multiply(emb, 2.0, name='multiply')
    loss = math_ops.reduce_sum(fun, name='reduce_sum')
    gs = training_util.get_or_create_global_step()
    opt = adagrad_decay.AdagradDecayOptimizer(0.1, gs)
    g_v = opt.compute_gradients(loss)
    train_op = opt.apply_gradients(g_v)
    init = variables.global_variables_initializer()
    with self.test_session() as sess:
      sess.run(ops.get_collection(ops.GraphKeys.EV_INIT_VAR_OPS))
      sess.run(ops.get_collection(ops.GraphKeys.EV_INIT_SLOT_OPS))
      sess.run([init])
      emb1, top, l = sess.run([emb, train_op, loss])
      emb1, top, l = sess.run([emb, train_op, loss])
      emb1, top, l = sess.run([emb, train_op, loss])
      for val in emb1.tolist()[0]:
        self.assertEqual(val, .0)
      emb1, top, l = sess.run([emb, train_op, loss])
      for val in emb1.tolist()[0]:
        self.assertNotEqual(val, 1.0)

  def testEmbeddingVariableForBloomFilterInt32(self):
    print("testEmbeddingVariableForBloomFilterInt32")
    var = variable_scope.get_embedding_variable("var_1",
            embedding_dim = 3,
            initializer=init_ops.ones_initializer(dtypes.float32),
            ev_option = variables.EmbeddingVariableOption(filter_option=variables.CBFFilter(
                                      filter_freq=3,
                                      max_element_size = 5,
                                      false_positive_probability = 0.01,
                                      counter_type = dtypes.uint32
                                    )),
            partitioner=partitioned_variables.fixed_size_partitioner(num_shards=4))
    emb = embedding_ops.embedding_lookup(var, math_ops.cast([1], dtypes.int64))
    fun = math_ops.multiply(emb, 2.0, name='multiply')
    loss = math_ops.reduce_sum(fun, name='reduce_sum')
    gs = training_util.get_or_create_global_step()
    opt = adagrad_decay.AdagradDecayOptimizer(0.1, gs)
    g_v = opt.compute_gradients(loss)
    train_op = opt.apply_gradients(g_v)
    init = variables.global_variables_initializer()
    with self.test_session() as sess:
      sess.run(ops.get_collection(ops.GraphKeys.EV_INIT_VAR_OPS))
      sess.run(ops.get_collection(ops.GraphKeys.EV_INIT_SLOT_OPS))
      sess.run([init])
      emb1, top, l = sess.run([emb, train_op, loss])
      emb1, top, l = sess.run([emb, train_op, loss])
      emb1, top, l = sess.run([emb, train_op, loss])
      for val in emb1.tolist()[0]:
        self.assertEqual(val, .0)
      emb1, top, l = sess.run([emb, train_op, loss])
      for val in emb1.tolist()[0]:
        self.assertNotEqual(val, 1.0)

  def testEmbeddingVariableForBloomFilterInt8(self):
    print("testEmbeddingVariableForBloomFilterInt8")
    var = variable_scope.get_embedding_variable("var_1",
            embedding_dim = 3,
            initializer=init_ops.ones_initializer(dtypes.float32),
            ev_option = variables.EmbeddingVariableOption(filter_option=variables.CBFFilter(
                                      filter_freq=3,
                                      max_element_size = 5,
                                      false_positive_probability = 0.01,
                                      counter_type = dtypes.uint8
                                    )),
            partitioner=partitioned_variables.fixed_size_partitioner(num_shards=4))
    emb = embedding_ops.embedding_lookup(var, math_ops.cast([1], dtypes.int64))
    fun = math_ops.multiply(emb, 2.0, name='multiply')
    loss = math_ops.reduce_sum(fun, name='reduce_sum')
    gs = training_util.get_or_create_global_step()
    opt = adagrad_decay.AdagradDecayOptimizer(0.1, gs)
    g_v = opt.compute_gradients(loss)
    train_op = opt.apply_gradients(g_v)
    init = variables.global_variables_initializer()
    with self.test_session() as sess:
      sess.run(ops.get_collection(ops.GraphKeys.EV_INIT_VAR_OPS))
      sess.run(ops.get_collection(ops.GraphKeys.EV_INIT_SLOT_OPS))
      sess.run([init])
      emb1, top, l = sess.run([emb, train_op, loss])
      emb1, top, l = sess.run([emb, train_op, loss])
      emb1, top, l = sess.run([emb, train_op, loss])
      for val in emb1.tolist()[0]:
        self.assertEqual(val, .0)
      emb1, top, l = sess.run([emb, train_op, loss])
      for val in emb1.tolist()[0]:
        self.assertNotEqual(val, 1.0)

  def testEmbeddingVariableForBloomFilterInt16(self):
    print("testEmbeddingVariableForBloomFilterInt16")
    var = variable_scope.get_embedding_variable("var_1",
            embedding_dim = 3,
            initializer=init_ops.ones_initializer(dtypes.float32),
            ev_option = variables.EmbeddingVariableOption(filter_option=variables.CBFFilter(
                                      filter_freq=3,
                                      max_element_size = 5,
                                      false_positive_probability = 0.01,
                                      counter_type = dtypes.uint16
                                    )),
            partitioner=partitioned_variables.fixed_size_partitioner(num_shards=4))
    emb = embedding_ops.embedding_lookup(var, math_ops.cast([1], dtypes.int64))
    fun = math_ops.multiply(emb, 2.0, name='multiply')
    loss = math_ops.reduce_sum(fun, name='reduce_sum')
    gs = training_util.get_or_create_global_step()
    opt = adagrad_decay.AdagradDecayOptimizer(0.1, gs)
    g_v = opt.compute_gradients(loss)
    train_op = opt.apply_gradients(g_v)
    init = variables.global_variables_initializer()
    with self.test_session() as sess:
      sess.run(ops.get_collection(ops.GraphKeys.EV_INIT_VAR_OPS))
      sess.run(ops.get_collection(ops.GraphKeys.EV_INIT_SLOT_OPS))
      sess.run([init])
      emb1, top, l = sess.run([emb, train_op, loss])
      emb1, top, l = sess.run([emb, train_op, loss])
      emb1, top, l = sess.run([emb, train_op, loss])
      for val in emb1.tolist()[0]:
        self.assertEqual(val, .0)
      emb1, top, l = sess.run([emb, train_op, loss])
      for val in emb1.tolist()[0]:
        self.assertNotEqual(val, 1.0)

  def testEmbeddingVariableForAdagradDecayFilter(self):
    print("testEmbeddingVariableForAdagradDecayFilter")
    var = variable_scope.get_embedding_variable("var_1",
            embedding_dim = 3,
            initializer=init_ops.ones_initializer(dtypes.float32),
            ev_option = variables.EmbeddingVariableOption(filter_option=variables.CounterFilter(filter_freq=3)),
            partitioner=partitioned_variables.fixed_size_partitioner(num_shards=1))
    emb = embedding_ops.embedding_lookup(var, math_ops.cast([1], dtypes.int64))
    fun = math_ops.multiply(emb, 2.0, name='multiply')
    loss = math_ops.reduce_sum(fun, name='reduce_sum')
    gs = training_util.get_or_create_global_step()
    opt = adagrad_decay.AdagradDecayOptimizer(0.1, gs)
    g_v = opt.compute_gradients(loss)
    train_op = opt.apply_gradients(g_v)
    init = variables.global_variables_initializer()
    with self.test_session() as sess:
      sess.run(ops.get_collection(ops.GraphKeys.EV_INIT_VAR_OPS))
      sess.run(ops.get_collection(ops.GraphKeys.EV_INIT_SLOT_OPS))
      sess.run([init])
      emb1, top, l = sess.run([emb, train_op, loss])
      emb1, top, l = sess.run([emb, train_op, loss])
      emb1, top, l = sess.run([emb, train_op, loss])
      for val in emb1.tolist()[0]:
        self.assertEqual(val, .0)
      emb1, top, l = sess.run([emb, train_op, loss])
      for val in emb1.tolist()[0]:
        self.assertNotEqual(val, 1.0)

  def testEmbeddingVariableForFtrlFilter(self):
    print("testEmbeddingVariableForFtrlFilter")
    with ops.device('/cpu:0'):
      var = variable_scope.get_embedding_variable("var_1",
              embedding_dim = 3,
              ev_option = variables.EmbeddingVariableOption(filter_option=variables.CounterFilter(filter_freq=3)),
              initializer=init_ops.ones_initializer(dtypes.float32),
              partitioner=partitioned_variables.fixed_size_partitioner(num_shards=4))
      #var = variable_scope.get_variable("var_2", shape=[100, 3], initializer=init_ops.ones_initializer(dtypes.float32))
      emb = embedding_ops.embedding_lookup(var, math_ops.cast([1], dtypes.int64))
      fun = math_ops.multiply(emb, 2.0, name='multiply')
      loss = math_ops.reduce_sum(fun, name='reduce_sum')
      gs = training_util.get_or_create_global_step()
      opt = ftrl.FtrlOptimizer(0.1, l1_regularization_strength=2.0, l2_regularization_strength=0.00001)
      g_v = opt.compute_gradients(loss)
      train_op = opt.apply_gradients(g_v)
      init = variables.global_variables_initializer()
      with self.test_session() as sess:
        sess.run(ops.get_collection(ops.GraphKeys.EV_INIT_VAR_OPS))
        sess.run(ops.get_collection(ops.GraphKeys.EV_INIT_SLOT_OPS))
        sess.run([init])
        emb1, top, l = sess.run([emb, train_op, loss])
        emb1, top, l = sess.run([emb, train_op, loss])
        emb1, top, l = sess.run([emb, train_op, loss])
        for val in emb1.tolist()[0]:
          self.assertEqual(val, .0)
        emb1, top, l = sess.run([emb, train_op, loss])
        for val in emb1.tolist()[0]:
          self.assertNotEqual(val, 1.0)

  def testEmbeddingVariableForAdamAsyncFilter(self):
    print("testEmbeddingVariableForAdamAsynsFilter")
    with ops.device('/cpu:0'):
      var = variable_scope.get_embedding_variable("var_1",
              embedding_dim = 3,
              ev_option = variables.EmbeddingVariableOption(filter_option=variables.CounterFilter(filter_freq=3)),
              initializer=init_ops.ones_initializer(dtypes.float32),
              partitioner=partitioned_variables.fixed_size_partitioner(num_shards=4))
      emb = embedding_ops.embedding_lookup(var, math_ops.cast([1], dtypes.int64))
      fun = math_ops.multiply(emb, 2.0, name='multiply')
      loss = math_ops.reduce_sum(fun, name='reduce_sum')
      gs = training_util.get_or_create_global_step()
      opt = adam_async.AdamAsyncOptimizer(0.1)
      g_v = opt.compute_gradients(loss)
      train_op = opt.apply_gradients(g_v)
      init = variables.global_variables_initializer()
      with self.test_session() as sess:
        sess.run(ops.get_collection(ops.GraphKeys.EV_INIT_VAR_OPS))
        sess.run(ops.get_collection(ops.GraphKeys.EV_INIT_SLOT_OPS))
        sess.run([init])
        emb1, top, l = sess.run([emb, train_op, loss])
        emb1, top, l = sess.run([emb, train_op, loss])
        emb1, top, l = sess.run([emb, train_op, loss])
        for val in emb1.tolist()[0]:
          self.assertEqual(val, .0)
        emb1, top, l = sess.run([emb, train_op, loss])
        for val in emb1.tolist()[0]:
          self.assertNotEqual(val, 1.0)

  def testEmbeddingVariableForGradientDescentFilter(self):
    print("testEmbeddingVariableForGradientDescentFilter")
    var = variable_scope.get_embedding_variable("var_1",
            embedding_dim = 3,
            ev_option = variables.EmbeddingVariableOption(filter_option=variables.CounterFilter(filter_freq=3)),
            initializer=init_ops.ones_initializer(dtypes.float32),
            partitioner=partitioned_variables.fixed_size_partitioner(num_shards=4))
    emb = embedding_ops.embedding_lookup(var, math_ops.cast([1], dtypes.int64))
    fun = math_ops.multiply(emb, 2.0, name='multiply')
    loss = math_ops.reduce_sum(fun, name='reduce_sum')
    gs = training_util.get_or_create_global_step()
    opt = gradient_descent.GradientDescentOptimizer(0.1)
    g_v = opt.compute_gradients(loss)
    train_op = opt.apply_gradients(g_v)
    init = variables.global_variables_initializer()
    with self.test_session() as sess:
      sess.run(ops.get_collection(ops.GraphKeys.EV_INIT_VAR_OPS))
      sess.run(ops.get_collection(ops.GraphKeys.EV_INIT_SLOT_OPS))
      sess.run([init])
      emb1, top, l = sess.run([emb, train_op, loss])
      emb1, top, l = sess.run([emb, train_op, loss])
      emb1, top, l = sess.run([emb, train_op, loss])
      for val in emb1.tolist()[0]:
        self.assertEqual(val, .0)
      emb1, top, l = sess.run([emb, train_op, loss])
      for val in emb1.tolist()[0]:
        self.assertNotEqual(val, 1.0)

  def testEmbeddingVariableForAdagradDecayV2Filter(self):
    print("testEmbeddingVariableForAdagradDecayV2Filter")
    var = variable_scope.get_embedding_variable("var_1",
            embedding_dim = 3,
            ev_option = variables.EmbeddingVariableOption(filter_option=variables.CounterFilter(filter_freq=3)),
            initializer=init_ops.ones_initializer(dtypes.float32),
            partitioner=partitioned_variables.fixed_size_partitioner(num_shards=4))
    emb = embedding_ops.embedding_lookup(var, math_ops.cast([1], dtypes.int64))
    fun = math_ops.multiply(emb, 2.0, name='multiply')
    loss = math_ops.reduce_sum(fun, name='reduce_sum')
    gs = training_util.get_or_create_global_step()
    opt = adagrad_decay_v2.AdagradDecayOptimizerV2(0.1, gs)
    g_v = opt.compute_gradients(loss)
    train_op = opt.apply_gradients(g_v)
    init = variables.global_variables_initializer()
    with self.test_session() as sess:
      sess.run(ops.get_collection(ops.GraphKeys.EV_INIT_VAR_OPS))
      sess.run(ops.get_collection(ops.GraphKeys.EV_INIT_SLOT_OPS))
      sess.run([init])
      emb1, top, l = sess.run([emb, train_op, loss])
      emb1, top, l = sess.run([emb, train_op, loss])
      emb1, top, l = sess.run([emb, train_op, loss])
      for val in emb1.tolist()[0]:
        self.assertEqual(val, .0)
      emb1, top, l = sess.run([emb, train_op, loss])
      for val in emb1.tolist()[0]:
        self.assertNotEqual(val, 1.0)

  def testEmbeddingVariableForAdamFilter(self):
    print("testEmbeddingVariableForAdamFilter")
    with ops.device("/cpu:0"):
      var = variable_scope.get_embedding_variable("var_1",
            embedding_dim = 3,
            ev_option = variables.EmbeddingVariableOption(filter_option=variables.CounterFilter(filter_freq=3)),
            initializer=init_ops.ones_initializer(dtypes.float32),
            partitioner=partitioned_variables.fixed_size_partitioner(num_shards=4))
    emb = embedding_ops.embedding_lookup(var, math_ops.cast([1], dtypes.int64))
    fun = math_ops.multiply(emb, 2.0, name='multiply')
    loss = math_ops.reduce_sum(fun, name='reduce_sum')
    gs = training_util.get_or_create_global_step()
    opt = adam.AdamOptimizer(0.1, gs)
    g_v = opt.compute_gradients(loss)
    train_op = opt.apply_gradients(g_v)
    init = variables.global_variables_initializer()
    with self.test_session() as sess:
      sess.run(ops.get_collection(ops.GraphKeys.EV_INIT_VAR_OPS))
      sess.run(ops.get_collection(ops.GraphKeys.EV_INIT_SLOT_OPS))
      sess.run([init])
      emb1, top, l = sess.run([emb, train_op, loss])
      emb1, top, l = sess.run([emb, train_op, loss])
      emb1, top, l = sess.run([emb, train_op, loss])
      for val in emb1.tolist()[0]:
        self.assertEqual(val, .0)
      emb1, top, l = sess.run([emb, train_op, loss])
      for val in emb1.tolist()[0]:
        self.assertNotEqual(val, 1.0)

  def testEmbeddingVariableForGradientDescent(self):
    print("testEmbeddingVariableForGradientDescent")
    def runTestGradientDescent(self, var):
      emb = embedding_ops.embedding_lookup(var, math_ops.cast([0,1,2,5,6,7], dtypes.int64))
      fun = math_ops.multiply(emb, 2.0, name='multiply')
      loss = math_ops.reduce_sum(fun, name='reduce_sum')
      gs = training_util.get_or_create_global_step()
      opt = gradient_descent.GradientDescentOptimizer(0.1)
      g_v = opt.compute_gradients(loss)
      train_op = opt.apply_gradients(g_v)
      init = variables.global_variables_initializer()
      with self.test_session() as sess:
        sess.run(ops.get_collection(ops.GraphKeys.EV_INIT_VAR_OPS))
        sess.run(ops.get_collection(ops.GraphKeys.EV_INIT_SLOT_OPS))
        sess.run([init])
        r, _, _ = sess.run([emb, train_op,loss])
        r, _, _ = sess.run([emb, train_op,loss])
        r, _, _ = sess.run([emb, train_op,loss])
        r, _, _ = sess.run([emb, train_op,loss])
        r, _, _ = sess.run([emb, train_op,loss])
        return r
    emb_var = variable_scope.get_embedding_variable("var_1",
          embedding_dim = 3,
          initializer=init_ops.ones_initializer(dtypes.float32),
          partitioner=partitioned_variables.fixed_size_partitioner(num_shards=4))
    var = variable_scope.get_variable("var_2", shape=[100, 3], initializer=init_ops.ones_initializer(dtypes.float32))
    emb1 = runTestGradientDescent(self, emb_var)
    emb2 = runTestGradientDescent(self, var)

    for i in range(0, 6):
      for j in range(0, 3):
        self.assertEqual(emb1.tolist()[i][j], emb2.tolist()[i][j])

  def testEmbeddingVariableForAdagrad(self):
    print("testEmbeddingVariableForAdagrad")
    def runTestAdagrad(self, var):
      emb = embedding_ops.embedding_lookup(var, math_ops.cast([0,1,2,5,6,7], dtypes.int64))
      fun = math_ops.multiply(emb, 2.0, name='multiply')
      loss = math_ops.reduce_sum(fun, name='reduce_sum')
      gs = training_util.get_or_create_global_step()
      opt = adagrad.AdagradOptimizer(0.1)
      g_v = opt.compute_gradients(loss)
      train_op = opt.apply_gradients(g_v)
      init = variables.global_variables_initializer()
      with self.test_session() as sess:
        sess.run(ops.get_collection(ops.GraphKeys.EV_INIT_VAR_OPS))
        sess.run(ops.get_collection(ops.GraphKeys.EV_INIT_SLOT_OPS))
        sess.run([init])
        r, _, _ = sess.run([emb, train_op,loss])
        r, _, _ = sess.run([emb, train_op,loss])
        r, _, _ = sess.run([emb, train_op,loss])
        r, _, _ = sess.run([emb, train_op,loss])
        r, _, _ = sess.run([emb, train_op,loss])
        return r
    with ops.Graph().as_default() as g, ops.device('/cpu:0'):
      emb_var = variable_scope.get_embedding_variable("var_1",
            embedding_dim = 3,
            initializer=init_ops.ones_initializer(dtypes.float32),
            partitioner=partitioned_variables.fixed_size_partitioner(num_shards=1))
      var = variable_scope.get_variable("var_2", shape=[100, 3], initializer=init_ops.ones_initializer(dtypes.float32))
      emb1 = runTestAdagrad(self, emb_var)
      emb2 = runTestAdagrad(self, var)

    for i in range(0, 6):
      for j in range(0, 3):
        self.assertEqual(emb1.tolist()[i][j], emb2.tolist()[i][j])

  def testEmbeddingVariableForAdagradDecay(self):
    print("testEmbeddingVariableForAdagradDecay")
    with ops.device('/cpu:0'):
      def runTestAdagradDecay(self, var):
        emb = embedding_ops.embedding_lookup(var, math_ops.cast([0,1,2,5,6,7], dtypes.int64))
        fun = math_ops.multiply(emb, 2.0, name='multiply')
        loss = math_ops.reduce_sum(fun, name='reduce_sum')
        gs = training_util.get_or_create_global_step()
        opt = adagrad_decay.AdagradDecayOptimizer(0.1, gs)
        g_v = opt.compute_gradients(loss)
        train_op = opt.apply_gradients(g_v)
        init = variables.global_variables_initializer()
        with self.test_session() as sess:
          sess.run(ops.get_collection(ops.GraphKeys.EV_INIT_VAR_OPS))
          sess.run(ops.get_collection(ops.GraphKeys.EV_INIT_SLOT_OPS))
          sess.run([init])
          r, _, _ = sess.run([emb, train_op,loss])
          r, _, _ = sess.run([emb, train_op,loss])
          r, _, _ = sess.run([emb, train_op,loss])
          r, _, _ = sess.run([emb, train_op,loss])
          r, _, _ = sess.run([emb, train_op,loss])
          return r
      emb_var = variable_scope.get_embedding_variable("var_1",
            initializer=init_ops.ones_initializer(dtypes.float32),
            embedding_dim = 3,
            partitioner=partitioned_variables.fixed_size_partitioner(num_shards=4))
      var = variable_scope.get_variable("var_2", shape=[100, 3], initializer=init_ops.ones_initializer(dtypes.float32))
      emb1 = runTestAdagradDecay(self, emb_var)
      emb2 = runTestAdagradDecay(self, var)

      for i in range(0, 6):
        for j in range(0, 3):
          self.assertEqual(emb1.tolist()[i][j], emb2.tolist()[i][j])

  def testEmbeddingVariableWeightedCategoricalColumn(self):
    print("testEmbeddingVariableWeightedCategoricalColumn")
    with ops.device('/cpu:0'):
      def runTestColumn(W):
        ids={}
        ids["col_emb"] = sparse_tensor.SparseTensor(indices=[[0,0],[0,1],[1,1],[2,2],[3,3],[4,3],[4,4]], \
                            values=math_ops.cast([1,3,2,3,4,5,3], dtypes.int64), dense_shape=[5, 5])    
        ids['weight'] = [[2.0],[5.0],[4.0],[8.0],[3.0],[1.0],[2.5]]

        emb = feature_column_v1.input_layer(ids, [W])
        fun = math_ops.multiply(emb, 2.0, name='multiply')
        loss = math_ops.reduce_sum(fun, name='reduce_sum')
        opt = adagrad.AdagradOptimizer(0.1)
        g_v = opt.compute_gradients(loss)
        train_op = opt.apply_gradients(g_v)
        init = variables.global_variables_initializer()

        with self.test_session() as sess:
          sess.run(ops.get_collection(ops.GraphKeys.EV_INIT_VAR_OPS))
          sess.run(ops.get_collection(ops.GraphKeys.EV_INIT_SLOT_OPS))
          sess.run([init])
          r, _, _ = sess.run([emb, train_op,loss])
          r, _, _ = sess.run([emb, train_op,loss])
          r, _, _ = sess.run([emb, train_op,loss])
          r, _, _ = sess.run([emb, train_op,loss])
          r, _, _ = sess.run([emb, train_op,loss])
          return r

      columns = feature_column_v2.categorical_column_with_identity("col_emb", num_buckets=6)
      emb_columns = feature_column_v2.categorical_column_with_embedding("col_emb", dtype=dtypes.int64)

      columns = feature_column_v2.weighted_categorical_column(columns, 'weight')
      emb_columns = feature_column_v2.weighted_categorical_column(emb_columns, 'weight')

      W = feature_column_v2.embedding_column(categorical_column=columns, dimension=3,
                              initializer=init_ops.ones_initializer(dtypes.float32))
      emb_W = feature_column_v2.embedding_column(categorical_column=emb_columns, dimension=3,
                              initializer=init_ops.ones_initializer(dtypes.float32))

      emb1 = runTestColumn(W)
      emb2 = runTestColumn(emb_W)

      for i in range(0, 5):
        for j in range(0, 3):
          self.assertEqual(emb1.tolist()[i][j], emb2.tolist()[i][j])

  def testEmbeddingVariableSequenceCategoricalColumn(self):
    print("testEmbeddingVariableSequenceCategoricalColumn")
    with ops.device('/cpu:0'):
      def runTestColumn(W):
        ids={}
        ids["col_emb"] = sparse_tensor.SparseTensor(indices=[[0,0],[0,1],[1,1],[2,2],[3,3],[4,3],[4,4]], \
                            values=math_ops.cast([1,3,2,3,4,5,3], dtypes.int64), dense_shape=[5, 5])

        from tensorflow.contrib.feature_column import sequence_input_layer
        emb, _ = sequence_input_layer(ids, [W])
        fun = math_ops.multiply(emb, 2.0, name='multiply')
        loss = math_ops.reduce_sum(fun, name='reduce_sum')
        opt = adagrad.AdagradOptimizer(0.1)
        g_v = opt.compute_gradients(loss)
        train_op = opt.apply_gradients(g_v)
        init = variables.global_variables_initializer()

        with self.test_session() as sess:
          sess.run(ops.get_collection(ops.GraphKeys.EV_INIT_VAR_OPS))
          sess.run(ops.get_collection(ops.GraphKeys.EV_INIT_SLOT_OPS))
          sess.run([init])
          r, _, _ = sess.run([emb, train_op,loss])
          r, _, _ = sess.run([emb, train_op,loss])
          r, _, _ = sess.run([emb, train_op,loss])
          r, _, _ = sess.run([emb, train_op,loss])
          r, _, _ = sess.run([emb, train_op,loss])
          return r

      from tensorflow.python.feature_column import sequence_feature_column
      columns = sequence_feature_column.sequence_categorical_column_with_identity(key="col_emb", num_buckets=6)
      emb_columns = sequence_feature_column.sequence_categorical_column_with_embedding(key="col_emb", dtype=dtypes.int32)

      W = feature_column_v2.embedding_column(categorical_column=columns, dimension=3,
                              initializer=init_ops.ones_initializer(dtypes.float32))
      emb_W = feature_column_v2.embedding_column(categorical_column=emb_columns, dimension=3,
                                  initializer=init_ops.ones_initializer(dtypes.float32))

      emb1 = runTestColumn(W)
      emb2 = runTestColumn(emb_W)

      for i in range(0, 5):
        for j in range(0, 3):
          self.assertEqual(emb1.tolist()[i][j], emb2.tolist()[i][j])

  def testEmbeddingVariableForAdagradDecayV2(self):
    print("testEmbeddingVariableForAdagradDecayV2")
    with ops.device('/cpu:0'):
      def runTestAdagradDecayV2(self, var):
        emb = embedding_ops.embedding_lookup(var, math_ops.cast([0,1,2,5,6,7], dtypes.int64))
        fun = math_ops.multiply(emb, 2.0, name='multiply')
        loss = math_ops.reduce_sum(fun, name='reduce_sum')
        gs = training_util.get_or_create_global_step()
        opt = adagrad_decay_v2.AdagradDecayOptimizerV2(0.1, gs)
        g_v = opt.compute_gradients(loss)
        train_op = opt.apply_gradients(g_v)
        init = variables.global_variables_initializer()
        with self.test_session() as sess:
          sess.run(ops.get_collection(ops.GraphKeys.EV_INIT_VAR_OPS))
          sess.run(ops.get_collection(ops.GraphKeys.EV_INIT_SLOT_OPS))
          sess.run([init])
          r, _, _ = sess.run([emb, train_op,loss])
          r, _, _ = sess.run([emb, train_op,loss])
          r, _, _ = sess.run([emb, train_op,loss])
          r, _, _ = sess.run([emb, train_op,loss])
          r, _, _ = sess.run([emb, train_op,loss])
          return r
      emb_var = variable_scope.get_embedding_variable("var_1",
            embedding_dim = 3,
            initializer=init_ops.ones_initializer(dtypes.float32),
            partitioner=partitioned_variables.fixed_size_partitioner(num_shards=4))
      var = variable_scope.get_variable("var_2", shape=[100, 3], initializer=init_ops.ones_initializer(dtypes.float32))
      emb1 = runTestAdagradDecayV2(self, emb_var)
      emb2 = runTestAdagradDecayV2(self, var)

      for i in range(0, 6):
        for j in range(0, 3):
          self.assertEqual(emb1.tolist()[i][j], emb2.tolist()[i][j])

  def testEmbeddingVariableForAdam(self):
    print("testEmbeddingVariableForAdam")
    def runTestAdam(self, var):
      emb = embedding_ops.embedding_lookup(var, math_ops.cast([0,1,2,5,6,7], dtypes.int64))
      fun = math_ops.multiply(emb, 2.0, name='multiply')
      loss = math_ops.reduce_sum(fun, name='reduce_sum')
      gs = training_util.get_or_create_global_step()
      opt = adam.AdamOptimizer(0.1, gs)
      g_v = opt.compute_gradients(loss)
      train_op = opt.apply_gradients(g_v)
      init = variables.global_variables_initializer()
      with self.test_session() as sess:
        sess.run(ops.get_collection(ops.GraphKeys.EV_INIT_VAR_OPS))
        sess.run(ops.get_collection(ops.GraphKeys.EV_INIT_SLOT_OPS))
        sess.run([init])
        r, _, _ = sess.run([emb, train_op,loss])
        r, _, _ = sess.run([emb, train_op,loss])
        r, _, _ = sess.run([emb, train_op,loss])
        r, _, _ = sess.run([emb, train_op,loss])
        r, _, _ = sess.run([emb, train_op,loss])
        return r
    with ops.device("/cpu:0"):
      emb_var = variable_scope.get_embedding_variable("var_1",
            embedding_dim = 3,
            initializer=init_ops.ones_initializer(dtypes.float32),
            partitioner=partitioned_variables.fixed_size_partitioner(num_shards=4))
      var = variable_scope.get_variable("var_2", shape=[8, 3], initializer=init_ops.ones_initializer(dtypes.float32))
      emb1 = runTestAdam(self, emb_var)
      emb2 = runTestAdam(self, var)

    print(emb1.tolist())
    print(emb2.tolist())
    for i in range(0, 6):
      for j in range(0, 3):
        self.assertAlmostEqual(emb1.tolist()[i][j], emb2.tolist()[i][j], delta=1e-05)

  def testEmbeddingVariableForAdamAsync(self):
    print("testEmbeddingVariableForAdamAsync")
    def runTestAdamAsync(self, var):
      emb = embedding_ops.embedding_lookup(var, math_ops.cast([0,1,2,5,6,7], dtypes.int64))
      fun = math_ops.multiply(emb, 2.0, name='multiply')
      loss = math_ops.reduce_sum(fun, name='reduce_sum')
      gs = training_util.get_or_create_global_step()
      opt = adam_async.AdamAsyncOptimizer(0.1)
      g_v = opt.compute_gradients(loss)
      train_op = opt.apply_gradients(g_v)
      init = variables.global_variables_initializer()
      with self.test_session() as sess:
        sess.run(ops.get_collection(ops.GraphKeys.EV_INIT_VAR_OPS))
        sess.run(ops.get_collection(ops.GraphKeys.EV_INIT_SLOT_OPS))
        sess.run([init])
        r, _, _ = sess.run([emb, train_op,loss])
        r, _, _ = sess.run([emb, train_op,loss])
        r, _, _ = sess.run([emb, train_op,loss])
        r, _, _ = sess.run([emb, train_op,loss])
        r, _, _ = sess.run([emb, train_op,loss])
        return r
    with ops.device("/cpu:0"):
      emb_var = variable_scope.get_embedding_variable("var_1",
            embedding_dim = 3,
            initializer=init_ops.ones_initializer(dtypes.float32),
            partitioner=partitioned_variables.fixed_size_partitioner(num_shards=2))
      var = variable_scope.get_variable("var_2", shape=[8, 3],
            initializer=init_ops.ones_initializer(dtypes.float32))
    emb1 = runTestAdamAsync(self, emb_var)
    emb2 = runTestAdamAsync(self, var)

    for i in range(0, 6):
      for j in range(0, 3):
        self.assertAllCloseAccordingToType(emb1.tolist()[i][j], emb2.tolist()[i][j])


  def testEmbeddingVariableForFtrl(self):
    print("testEmbeddingVariableForFtrl")
    def runTestAdam(self, var):
      emb = embedding_ops.embedding_lookup(var, math_ops.cast([0,1,2,5,6,7], dtypes.int64))
      fun = math_ops.multiply(emb, 2.0, name='multiply')
      loss = math_ops.reduce_sum(fun, name='reduce_sum')
      gs = training_util.get_or_create_global_step()
      opt = ftrl.FtrlOptimizer(0.1, l1_regularization_strength=2.0, l2_regularization_strength=0.00001)
      g_v = opt.compute_gradients(loss)
      train_op = opt.apply_gradients(g_v)
      init = variables.global_variables_initializer()
      with self.test_session() as sess:
        sess.run(ops.get_collection(ops.GraphKeys.EV_INIT_VAR_OPS))
        sess.run(ops.get_collection(ops.GraphKeys.EV_INIT_SLOT_OPS))
        sess.run([init])
        r, _, _ = sess.run([emb, train_op,loss])
        r, _, _ = sess.run([emb, train_op,loss])
        r, _, _ = sess.run([emb, train_op,loss])
        r, _, _ = sess.run([emb, train_op,loss])
        r, _, _ = sess.run([emb, train_op,loss])
        return r
    with ops.device("/cpu:0"):
      emb_var = variable_scope.get_embedding_variable("var_1", embedding_dim=3,
            initializer=init_ops.ones_initializer(dtypes.float32),
            partitioner=partitioned_variables.fixed_size_partitioner(num_shards=4))
      var = variable_scope.get_variable("var_2", shape=[100, 3], initializer=init_ops.ones_initializer(dtypes.float32))
    emb1 = runTestAdam(self, emb_var)
    emb2 = runTestAdam(self, var)

      #for i in range(0, 6):
      #  for j in range(0, 3):
      #    self.assertEqual(emb1.tolist()[i][j], emb2.tolist()[i][j])

  def testEmbeddingVariableForAdagradDecayStep(self):
    print("testEmbeddingVariableForAdagradDecayStep")
    var = variable_scope.get_embedding_variable("var_1",
            embedding_dim = 3,
            initializer=init_ops.ones_initializer(dtypes.float32),
            partitioner=partitioned_variables.fixed_size_partitioner(num_shards=4))
    emb = embedding_ops.embedding_lookup(var, math_ops.cast([0,1,2,5,6,7], dtypes.int64))
    fun = math_ops.multiply(emb, 2.0, name='multiply')
    loss = math_ops.reduce_sum(fun, name='reduce_sum')
    gs = training_util.get_or_create_global_step()
    opt = adagrad_decay_v2.AdagradDecayOptimizerV2(0.1, gs, accumulator_decay_step=2)
    g_v = opt.compute_gradients(loss)
    train_op = opt.apply_gradients(g_v, global_step=gs)
    init = variables.global_variables_initializer()
    with self.test_session() as sess:
      sess.run(ops.get_collection(ops.GraphKeys.EV_INIT_VAR_OPS))
      sess.run(ops.get_collection(ops.GraphKeys.EV_INIT_SLOT_OPS))
      sess.run([init])
      self.assertEqual(36.0, sess.run([emb, train_op, loss])[2])
      self.assertAlmostEqual(32.444176, sess.run([emb, train_op, loss])[2], delta=1e-05)
      self.assertAlmostEqual(29.847788, sess.run([emb, train_op, loss])[2], delta=1e-05)
      self.assertAlmostEqual(27.74195 , sess.run([emb, train_op, loss])[2], delta=1e-05)
      self.assertAlmostEqual(25.852505, sess.run([emb, train_op, loss])[2], delta=1e-05)

  def testEmbeddingVariableRestoreSavedModel(self):
    with ops.device("/cpu:0"):
      checkpoint_directory = self.get_temp_dir() + "/save_model"
      print("testEmbeddingVariableRestoreSavedModel")
      # build graph
      columns_list=[]
      columns_list.append(feature_column.sparse_column_with_embedding(column_name="col_emb", dtype=dtypes.string))
      W = feature_column.shared_embedding_columns(sparse_id_columns=columns_list,
              dimension=3,
              initializer=init_ops.ones_initializer(dtypes.float32),
              shared_embedding_name="xxxxx_shared")

      ids={}
      ids["col_emb"] = sparse_tensor.SparseTensor(indices=[[0,0],[1,0],[2,0]], values=["aaaa","bbbbb","ccc"], dense_shape=[3, 5])
      emb = feature_column_ops.input_from_feature_columns(columns_to_tensors=ids, feature_columns=W)
      fun = math_ops.multiply(emb, 2.0, name='multiply')
      loss = math_ops.reduce_sum(fun, name='reduce_sum')
      opt = ftrl.FtrlOptimizer(0.1, l1_regularization_strength=2.0, l2_regularization_strength=0.00001)
      g_v = opt.compute_gradients(loss)
      train_op = opt.apply_gradients(g_v)
      gs = training_util.get_or_create_global_step()
      init = variables.global_variables_initializer()
      with self.test_session() as sess:
        sess.run(ops.get_collection(ops.GraphKeys.EV_INIT_VAR_OPS))
        sess.run(ops.get_collection(ops.GraphKeys.EV_INIT_SLOT_OPS))
        sess.run(init)
        builder = saved_model_builder.SavedModelBuilder(checkpoint_directory)
        builder.add_meta_graph_and_variables(sess, ['tag_string'])
        builder.save()
      # load savedmodel
      with self.test_session() as sess:
        loader.load(sess, ['tag_string'], checkpoint_directory)

  def testEmbeddingVariableForGeneralConstInitializer(self):
    print("testEmbeddingVariableForGeneralConstInitializer")
    with ops.Graph().as_default() as g, ops.device('/cpu:0'):
      var = variable_scope.get_embedding_variable("var_1",
              embedding_dim = 3,
              initializer=init_ops.ones_initializer(dtypes.float32),
              partitioner=partitioned_variables.fixed_size_partitioner(num_shards=4))
      emb = embedding_ops.embedding_lookup(var, math_ops.cast([1,6], dtypes.int64))
      init = variables.global_variables_initializer()
      with self.test_session() as sess:
        sess.run(ops.get_collection(ops.GraphKeys.EV_INIT_VAR_OPS))
        sess.run(ops.get_collection(ops.GraphKeys.EV_INIT_SLOT_OPS))
        sess.run([init])
        emb_val = sess.run(emb)
        for i in xrange(2):
          for j in xrange(3):
            self.assertAlmostEqual(1.0, emb_val[i][j], delta=1e-05)

  def testEmbeddingVariableForGeneralRandomInitializer(self):
    print("testEmbeddingVariableForGeneralRandomInitializer")
    with ops.Graph().as_default() as g, ops.device('/cpu:0'):
      var = variable_scope.get_embedding_variable("var_1",
              embedding_dim = 3,
              #initializer=init_ops.ones_initializer(dtypes.float32),
              partitioner=partitioned_variables.fixed_size_partitioner(num_shards=4))
      emb = embedding_ops.embedding_lookup(var, math_ops.cast([1,6], dtypes.int64))
      init = variables.global_variables_initializer()
      with self.test_session() as sess:
        sess.run(ops.get_collection(ops.GraphKeys.EV_INIT_VAR_OPS))
        sess.run(ops.get_collection(ops.GraphKeys.EV_INIT_SLOT_OPS))
        sess.run([init])
        emb_val = sess.run(emb)
        print(emb_val)
        for i in xrange(3):
          self.assertNotEqual(emb_val[0][i], emb_val[1][i])
          self.assertNotEqual(emb_val[0][i], emb_val[1][i])
          self.assertNotEqual(emb_val[0][i], emb_val[1][i])

  def testEmbeddingVariableForHTPartitionNum(self):
    print("testEmbeddingVariableForHTPartitionNum")
    ev_option = variables.EmbeddingVariableOption(ht_partition_num=20)
    with ops.device("/cpu:0"):
      var = variable_scope.get_embedding_variable("var_1",
              embedding_dim = 3,
              initializer=init_ops.ones_initializer(dtypes.float32),
              partitioner=partitioned_variables.fixed_size_partitioner(num_shards=4),
              ev_option=ev_option)
    emb = embedding_ops.embedding_lookup(var, math_ops.cast([0,1,2,5,6,-7], dtypes.int64))
    fun = math_ops.multiply(emb, 2.0, name='multiply')
    loss = math_ops.reduce_sum(fun, name='reduce_sum')
    opt = ftrl.FtrlOptimizer(0.1, l1_regularization_strength=2.0, l2_regularization_strength=0.00001)
    g_v = opt.compute_gradients(loss)
    train_op = opt.apply_gradients(g_v)
    init = variables.global_variables_initializer()
    with self.test_session() as sess:
      sess.run(ops.get_collection(ops.GraphKeys.EV_INIT_VAR_OPS))
      sess.run(ops.get_collection(ops.GraphKeys.EV_INIT_SLOT_OPS))
      sess.run([init])
      print(sess.run([emb, train_op,loss]))
      print(sess.run([emb, train_op,loss]))
      print(sess.run([emb, train_op,loss]))
      print(sess.run([emb, train_op,loss]))
      print(sess.run([emb, train_op,loss]))

  def testEmbeddingVariableForLayout(self):
    print("testEmbeddingVariableForLayout")
    def runTestAdagrad(self, var, g):
      emb = embedding_ops.embedding_lookup(var, math_ops.cast([0,1,2,5,6,7], dtypes.int64))
      fun = math_ops.multiply(emb, 2.0, name='multiply')
      loss = math_ops.reduce_sum(fun, name='reduce_sum')
      gs = training_util.get_or_create_global_step()
      opt = adagrad.AdagradOptimizer(0.1)
      g_v = opt.compute_gradients(loss)
      train_op = opt.apply_gradients(g_v)
      init = variables.global_variables_initializer()
      with self.test_session(graph=g) as sess:
        sess.run(ops.get_collection(ops.GraphKeys.EV_INIT_VAR_OPS))
        sess.run(ops.get_collection(ops.GraphKeys.EV_INIT_SLOT_OPS))
        sess.run([init])
        r, _, _ = sess.run([emb, train_op,loss])
        r, _, _ = sess.run([emb, train_op,loss])
        r, _, _ = sess.run([emb, train_op,loss])
        r, _, _ = sess.run([emb, train_op,loss])
        r, _, _ = sess.run([emb, train_op,loss])
        return r
    with ops.Graph().as_default() as g, ops.device('/cpu:0'):
      emb_var = variable_scope.get_embedding_variable("var_1",
            embedding_dim = 3,
            initializer=init_ops.ones_initializer(dtypes.float32),
            partitioner=partitioned_variables.fixed_size_partitioner(num_shards=1))
      var = variable_scope.get_variable("var_2", shape=[100, 3], initializer=init_ops.ones_initializer(dtypes.float32))
      emb1 = runTestAdagrad(self, emb_var, g)
      emb2 = runTestAdagrad(self, var, g)

      for i in range(0, 6):
        for j in range(0, 3):
          self.assertEqual(emb1.tolist()[i][j], emb2.tolist()[i][j])

    with ops.Graph().as_default() as g, ops.device('/cpu:0'):
      emb_var = variable_scope.get_embedding_variable("var_1",
            embedding_dim = 3,
            initializer=init_ops.ones_initializer(dtypes.float32),
            partitioner=partitioned_variables.fixed_size_partitioner(num_shards=1),
            steps_to_live=5)
      var = variable_scope.get_variable("var_2", shape=[100, 3], initializer=init_ops.ones_initializer(dtypes.float32))
      emb1 = runTestAdagrad(self, emb_var, g)
      emb2 = runTestAdagrad(self, var, g)

      for i in range(0, 6):
        for j in range(0, 3):
          self.assertEqual(emb1.tolist()[i][j], emb2.tolist()[i][j])

    with ops.Graph().as_default() as g, ops.device('/cpu:0'):
      emb_var = variable_scope.get_embedding_variable("var_1",
            embedding_dim = 3,
            initializer=init_ops.ones_initializer(dtypes.float32),
            partitioner=partitioned_variables.fixed_size_partitioner(num_shards=1),
            ev_option = variables.EmbeddingVariableOption(filter_option=variables.CounterFilter(filter_freq=5)))
      emb1 = runTestAdagrad(self, emb_var, g)

      for i in range(0, 6):
        for j in range(0, 3):
          self.assertEqual(emb1.tolist()[i][j], .0)

  def testEVInitializerWithKeyFetch(self):
    print("testEVInitializerWithKeyFetch")
    with ops.Graph().as_default() as g, ops.device('/cpu:0'):
      var = variable_scope.get_variable("var", shape=[8,3],
                                        initializer=init_ops.glorot_uniform_initializer(seed = 1))
      init_opt = variables.InitializerOption(initializer=init_ops.glorot_uniform_initializer(seed = 1),
                                         default_value_dim=8)
      ev_option = variables.EmbeddingVariableOption(init_option=init_opt)
      emb_var = variable_scope.get_embedding_variable("emb_var", embedding_dim=3,
                                                       ev_option=ev_option)
      var_emb = embedding_ops.embedding_lookup(var, math_ops.cast([0,1,2,3,4,5,6,7], dtypes.int64))
      emb_emb = embedding_ops.embedding_lookup(emb_var, math_ops.cast([0,1,2,5,6,7,8,9,10], dtypes.int64))
      init = variables.global_variables_initializer()
      with self.test_session(graph=g) as sess:
        sess.run(ops.get_collection(ops.GraphKeys.EV_INIT_VAR_OPS))
        sess.run(ops.get_collection(ops.GraphKeys.EV_INIT_SLOT_OPS))
        sess.run([init])
        emb1 = sess.run(var_emb)
        emb2 = sess.run(emb_emb)
        self.assertListEqual(emb1.tolist()[0], emb2.tolist()[0])
        self.assertListEqual(emb1.tolist()[1], emb2.tolist()[1])
        self.assertListEqual(emb1.tolist()[2], emb2.tolist()[2])
        self.assertListEqual(emb1.tolist()[5], emb2.tolist()[3])
        self.assertListEqual(emb1.tolist()[6], emb2.tolist()[4])
        self.assertListEqual(emb1.tolist()[7], emb2.tolist()[5])
        self.assertListEqual(emb1.tolist()[0], emb2.tolist()[6])
        self.assertListEqual(emb1.tolist()[1], emb2.tolist()[7])
        self.assertListEqual(emb1.tolist()[2], emb2.tolist()[8])

  def testEVInitializerWithCounterFeatureFilter(self):
    def testembedding(emb1, emb2):
      is_match = 0
      for i in range(8):
        for j in range(3):
          if emb1.tolist()[i][j] != emb2.tolist()[3][j]:
            break
        if j == 2:
          is_match = 1
      return is_match

    print("testEVInitializerWithCounterFeatureFilter")
    with ops.Graph().as_default() as g, ops.device('/cpu:0'):
      var = variable_scope.get_variable("var", shape=[8,3],
                                        initializer=init_ops.glorot_uniform_initializer(seed = 1))
      counter_filter_option=variables.CounterFilter(filter_freq=3)
      init_opt = variables.InitializerOption(initializer=init_ops.glorot_uniform_initializer(seed = 1),
                                         default_value_dim=8)
      ev_option = variables.EmbeddingVariableOption(init_option=init_opt, filter_option=counter_filter_option)
      emb_var = variable_scope.get_embedding_variable("emb_var", embedding_dim=3,
                                                       ev_option=ev_option)
      var_emb = embedding_ops.embedding_lookup(var, math_ops.cast([0,1,2,3,4,5,6,7], dtypes.int64))
      emb_emb = embedding_ops.embedding_lookup(emb_var, math_ops.cast([3], dtypes.int64))
      init = variables.global_variables_initializer()
      with self.test_session(graph=g) as sess:
        sess.run(ops.get_collection(ops.GraphKeys.EV_INIT_VAR_OPS))
        sess.run(ops.get_collection(ops.GraphKeys.EV_INIT_SLOT_OPS))
        sess.run([init])
        emb1 = np.zeros([8,3])
        emb2 = sess.run(emb_emb)
        self.assertListEqual(emb1.tolist()[3], emb2.tolist()[0])
        emb2 = sess.run(emb_emb)
        self.assertListEqual(emb1.tolist()[3], emb2.tolist()[0])
        emb2 = sess.run(emb_emb)
        self.assertListEqual(emb1.tolist()[3], emb2.tolist()[0])
        emb1 = sess.run(var_emb)
        emb2 = sess.run(emb_emb)
        self.assertListEqual(emb1.tolist()[3], emb2.tolist()[0])

  def testEVInitializerWithBloomFeatureFilter(self):
    def testembedding(emb1, emb2):
      is_match = 0
      for i in range(8):
        for j in range(3):
          if emb1.tolist()[i][j] != emb2.tolist()[0][j]:
            break
        if j == 2:
          is_match = 1
      return is_match

    print("testEVInitializerWithBloomFeatureFilter")
    with ops.Graph().as_default() as g, ops.device('/cpu:0'):
      var = variable_scope.get_variable("var", shape=[8,3],
                                        initializer=init_ops.glorot_uniform_initializer(seed = 1))
      bloom_filter_option=variables.CBFFilter(
                                      filter_freq=3,
                                      max_element_size = 10,
                                      false_positive_probability = 0.01)
      init_opt = variables.InitializerOption(initializer=init_ops.glorot_uniform_initializer(seed = 1),
                                         default_value_dim=8)
      ev_option = variables.EmbeddingVariableOption(init_option=init_opt, filter_option=bloom_filter_option)
      emb_var = variable_scope.get_embedding_variable("emb_var", embedding_dim=3,
                                                       ev_option=ev_option)
      var_emb = embedding_ops.embedding_lookup(var, math_ops.cast([0,1,2,3,4,5,6,7], dtypes.int64))
      emb_emb = embedding_ops.embedding_lookup(emb_var, math_ops.cast([3], dtypes.int64))
      init = variables.global_variables_initializer()
      with self.test_session(graph=g) as sess:
        sess.run(ops.get_collection(ops.GraphKeys.EV_INIT_VAR_OPS))
        sess.run(ops.get_collection(ops.GraphKeys.EV_INIT_SLOT_OPS))
        sess.run([init])
        emb1 = np.zeros([8,3])
        emb2 = sess.run(emb_emb)
        self.assertListEqual(emb1.tolist()[3], emb2.tolist()[0])
        emb2 = sess.run(emb_emb)
        self.assertListEqual(emb1.tolist()[3], emb2.tolist()[0])
        emb2 = sess.run(emb_emb)
        self.assertListEqual(emb1.tolist()[3], emb2.tolist()[0])
        emb1 = sess.run(var_emb)
        emb2 = sess.run(emb_emb)
        self.assertListEqual(emb1.tolist()[3], emb2.tolist()[0])

  def testEVInitializer(self):
    def runTest(self, var, g):
      emb = embedding_ops.embedding_lookup(var, math_ops.cast([0,1,2,5,6,7], dtypes.int64))
      fun = math_ops.multiply(emb, 2.0, name='multiply')
      loss = math_ops.reduce_sum(fun, name='reduce_sum')
      gs = training_util.get_or_create_global_step()
      opt = adagrad.AdagradOptimizer(0.1)
      g_v = opt.compute_gradients(loss)
      train_op = opt.apply_gradients(g_v)
      init = variables.global_variables_initializer()
      with self.test_session(graph=g) as sess:
        sess.run(ops.get_collection(ops.GraphKeys.EV_INIT_VAR_OPS))
        sess.run(ops.get_collection(ops.GraphKeys.EV_INIT_SLOT_OPS))
        sess.run([init])
        r, _, _ = sess.run([emb, train_op,loss])
        r, _, _ = sess.run([emb, train_op, loss])
        r, _, _ = sess.run([emb, train_op, loss])
        r, _, _ = sess.run([emb, train_op, loss])
        r, _, _ = sess.run([emb, train_op, loss])
        return r
    print("testEVInitializer")
    with ops.Graph().as_default() as g, ops.device('/cpu:0'):
      init = variables.InitializerOption(default_value_dim=8192)
      ev_option = variables.EmbeddingVariableOption(init_option = init)
      emb_var = variable_scope.get_embedding_variable("emb_var", embedding_dim = 6,
                                        initializer=init_ops.glorot_uniform_initializer(seed = 3),
                                        ev_option = ev_option)

      var = variable_scope.get_variable("var", shape=[8192, 6],
                                   initializer=init_ops.glorot_uniform_initializer(seed = 3))
      emb1 = runTest(self, emb_var, g)
      emb2 = runTest(self, var, g)

      for i in range(0, 6):
        for j in range(0, 6):
          self.assertAllCloseAccordingToType(emb1.tolist()[i][j], emb2.tolist()[i][j])

  def testEmbeddingVariableForDRAM(self):
    print("testEmbeddingVariableForDRAM")
    def runTestAdagrad(self, var, g):
      search_list=[]
      for i in range(0, 1024 * 2):
        search_list.append(i)
      emb = embedding_ops.embedding_lookup(var, math_ops.cast(search_list, dtypes.int64))
      fun = math_ops.multiply(emb, 2.0, name='multiply')
      loss = math_ops.reduce_sum(fun, name='reduce_sum')
      gs = training_util.get_or_create_global_step()
      opt = adagrad.AdagradOptimizer(0.1)
      g_v = opt.compute_gradients(loss)
      train_op = opt.apply_gradients(g_v)
      init = variables.global_variables_initializer()
      #print(ops.get_default_graph().as_graph_def())
      #config = config_pb3.ConfigProto(log_device_placement=True)
      with self.test_session(graph=g) as sess:
        sess.run(ops.get_collection(ops.GraphKeys.EV_INIT_VAR_OPS))
        sess.run(ops.get_collection(ops.GraphKeys.EV_INIT_SLOT_OPS))
        sess.run([init])
        r = sess.run([emb])
        r, _, _ = sess.run([emb, train_op,loss])
        r, _, _ = sess.run([emb, train_op,loss])
        return r

    with ops.Graph().as_default() as g, ops.device('/cpu:0'):
      emb_var = variable_scope.get_embedding_variable("var_1",
            embedding_dim = 128,
            initializer=init_ops.ones_initializer(dtypes.float32),
            partitioner=partitioned_variables.fixed_size_partitioner(num_shards=1),
            steps_to_live=5,
            ev_option = variables.EmbeddingVariableOption(storage_option=variables.StorageOption(storage_type=config_pb2.StorageType.DRAM)))
      var = variable_scope.get_variable("var_2", shape=[1024 * 512, 3], initializer=init_ops.ones_initializer(dtypes.float32))
      time_start = time.time()
      emb1 = runTestAdagrad(self, emb_var, g)
      print(emb1)
      time_end = time.time()
      time_c = time_end - time_start
      print('time cost', time_c, 's')
      #emb2 = runTestAdagrad(self, var, g)
      #print(emb2)

      #for i in range(0, 6):
        #for j in range(0, 3):
          #self.assertEqual(emb1.tolist()[i][j], emb2.tolist()[i][j])

  def testEmbeddingVariableForSaveFreq(self):
    db_directory = self.get_temp_dir()
    checkpoint_directory = self.get_temp_dir()
    emb_var = variable_scope.get_embedding_variable("var_1",
            embedding_dim = 3,
            initializer=init_ops.ones_initializer(dtypes.float32),
            steps_to_live=5,
            ev_option = variables.EmbeddingVariableOption(storage_option=variables.StorageOption(storage_type=config_pb2.StorageType.DRAM_LEVELDB,
                                                                                                 storage_path=db_directory)))
    emb = embedding_ops.embedding_lookup(emb_var, math_ops.cast([1, 1, 1, 2, 2, 3], dtypes.int64))
    fun = math_ops.multiply(emb, 2.0, name='multiply')
    loss = math_ops.reduce_sum(fun, name='reduce_sum')
    gs = training_util.get_or_create_global_step()
    opt = adagrad_decay_v2.AdagradDecayOptimizerV2(0.1, gs)
    g_v = opt.compute_gradients(loss)
    train_op = opt.apply_gradients(g_v)
    init = variables.global_variables_initializer()
    saver = saver_module.Saver()
    model_path = os.path.join(checkpoint_directory, "model.ckpt")
    with self.test_session() as sess:
      sess.run([init])
      r, _, _ = sess.run([emb, train_op,loss])
      r, _, _ = sess.run([emb, train_op,loss])
      saver.save(sess, model_path)
      r, _ = sess.run([emb, loss])
      for name, shape in checkpoint_utils.list_variables(model_path):
        if name == "var_1-freqs":
          ckpt_value = checkpoint_utils.load_variable(model_path, name)
          self.assertEqual(ckpt_value.tolist()[0], 6)
          self.assertEqual(ckpt_value.tolist()[1], 4)
          self.assertEqual(ckpt_value.tolist()[2], 2)


  def testEmbeddingVariableForL2FeatureEvictionDRAM(self):
    print("testEmbeddingVariableForL2FeatureEvictionDRAM")
    checkpoint_directory = self.get_temp_dir()
    db_directory = self.get_temp_dir()
    evict = variables.L2WeightEvict(l2_weight_threshold=0.9)
    storage_option = variables.StorageOption(storage_type=config_pb2.StorageType.DRAM)
    with ops.device("/cpu:0"):
      var = variable_scope.get_embedding_variable("var_1",
              embedding_dim = 3,
              initializer=init_ops.ones_initializer(dtypes.float32),
              ev_option = variables.EmbeddingVariableOption(evict_option=evict, storage_option=storage_option))
    emb = embedding_ops.embedding_lookup(var, math_ops.cast([0,0,0,1,1,2], dtypes.int64))
    fun = math_ops.multiply(emb, 2.0, name='multiply')
    loss = math_ops.reduce_sum(fun, name='reduce_sum')
    opt = ftrl.FtrlOptimizer(0.1, l1_regularization_strength=2.0, l2_regularization_strength=0.00001)
    g_v = opt.compute_gradients(loss)
    train_op = opt.apply_gradients(g_v)
    saver = saver_module.Saver()
    init = variables.global_variables_initializer()
    with self.test_session() as sess:
      sess.run(ops.get_collection(ops.GraphKeys.EV_INIT_VAR_OPS))
      sess.run(ops.get_collection(ops.GraphKeys.EV_INIT_SLOT_OPS))
      sess.run([init])
      emb_ori = sess.run([emb, train_op])
      save_path = saver.save(sess, os.path.join(checkpoint_directory, "model1.ckpt"), global_step=12345)
      #for name, shape in checkpoint_utils.list_variables(checkpoint_directory):
      #  print('loading... ', name, shape)
    with self.test_session() as sess:
      saver.restore(sess, os.path.join(checkpoint_directory, "model1.ckpt-12345"))
      emb_right = [[0.8282884, 0.8282884, 0.8282884],
                   [0.8282884, 0.8282884, 0.8282884],
                   [0.8282884, 0.8282884, 0.8282884],
                   [0.7927219, 0.7927219, 0.7927219],
                   [0.7927219, 0.7927219, 0.7927219],
                   [1.0, 1.0, 1.0]]
      emb_ori = sess.run(emb)
      for i in range(6):
        for j in range(3):
          self.assertAlmostEqual(emb_ori[i][j], emb_right[i][j])

  def testEmbeddingVariableForDRAMAndLEVELDB(self):
    print("testEmbeddingVariableForDRAMAndLEVELDB")
    def runTestAdagrad(self, var, g):
      #ids = array_ops.placeholder(dtypes.int64, name="ids")
      #emb = embedding_ops.embedding_lookup(var, ids)
      emb = embedding_ops.embedding_lookup(var, math_ops.cast([1, 2, 3, 4, 5, 6, 7, 8, 9], dtypes.int64))
      fun = math_ops.multiply(emb, 2.0, name='multiply')
      loss = math_ops.reduce_sum(fun, name='reduce_sum')
      gs = training_util.get_or_create_global_step()
      opt = adagrad.AdagradOptimizer(0.1)
      g_v = opt.compute_gradients(loss)
      train_op = opt.apply_gradients(g_v)
      init = variables.global_variables_initializer()
      with self.test_session(graph=g) as sess:
        sess.run(ops.get_collection(ops.GraphKeys.EV_INIT_VAR_OPS))
        sess.run(ops.get_collection(ops.GraphKeys.EV_INIT_SLOT_OPS))
        sess.run([init])
        for i in xrange(60):
          r, _, _ = sess.run([emb, train_op, loss])
        return r

    with ops.Graph().as_default() as g, ops.device('/cpu:0'):
      db_directory = self.get_temp_dir()
      emb_var = variable_scope.get_embedding_variable("var_1",
            embedding_dim = 30,
            initializer=init_ops.ones_initializer(dtypes.float32),
            partitioner=partitioned_variables.fixed_size_partitioner(num_shards=1),
            steps_to_live=5,
            ev_option = variables.EmbeddingVariableOption(storage_option=variables.StorageOption(storage_type=config_pb2.StorageType.DRAM_LEVELDB,
                                                                                                 storage_path=db_directory,
                                                                                                 storage_size=[4096])))
      emb1 = runTestAdagrad(self, emb_var, g)

    with ops.Graph().as_default() as g:
      var = variable_scope.get_variable("var_2", shape=[100, 30], initializer=init_ops.ones_initializer(dtypes.float32))
      emb2 = runTestAdagrad(self, var, g)

      for i in range(0, 9):
        for j in range(0, 30):
          self.assertAllCloseAccordingToType(emb1.tolist()[i][j], emb2.tolist()[i][j])

  def testEmbeddingVariableForDRAMAndSSD(self):
    print("testEmbeddingVariableForDRAMAndSSD")
    def runTestAdagrad(self, var, g):
      ids = array_ops.placeholder(dtypes.int64, name="ids")
      emb = embedding_ops.embedding_lookup(var, ids)
      fun = math_ops.multiply(emb, 2.0, name='multiply')
      loss = math_ops.reduce_sum(fun, name='reduce_sum')
      gs = training_util.get_or_create_global_step()
      opt = adagrad.AdagradOptimizer(0.1)
      g_v = opt.compute_gradients(loss)
      train_op = opt.apply_gradients(g_v)
      init = variables.global_variables_initializer()
      if isinstance(var, kv_variable_ops.EmbeddingVariable):
        tires = kv_variable_ops.lookup_tier(emb_var,
                    math_ops.cast([1,2,3,4,5,6], dtypes.int64))
      with self.test_session(graph=g) as sess:
        sess.run(ops.get_collection(ops.GraphKeys.EV_INIT_VAR_OPS))
        sess.run(ops.get_collection(ops.GraphKeys.EV_INIT_SLOT_OPS))
        sess.run([init])
        sess.run([train_op], {ids:[1,2,3]})
        sess.run([train_op], {ids:[1,2,4]})
        sess.run([train_op], {ids:[1,2,2]})
        sess.run([train_op], {ids:[1,2,5]})
        if isinstance(var, kv_variable_ops.EmbeddingVariable):
          result = sess.run(tires)
          for i in range(0, 6):
            if i == 2:
              self.assertEqual(result[i], 1)
            elif i == 5:
              self.assertEqual(result[i], -1)
            else:
              self.assertEqual(result[i], 0)
        r1 = sess.run(emb, {ids:[1,2,4,5]})
        r2 = sess.run(emb, {ids:[3]})
        r = r1.tolist() + r2.tolist()
        return r

    with ops.Graph().as_default() as g, ops.device('/cpu:0'):
      db_directory = self.get_temp_dir()
      os.environ["TF_SSDHASH_ASYNC_COMPACTION"]="0"
      storage_option = variables.StorageOption(
                        storage_type=config_pb2.StorageType.DRAM_SSDHASH,
                        storage_path=db_directory,
                        storage_size=[1024])
      ev_option = variables.EmbeddingVariableOption(
                                storage_option=storage_option)
      emb_var = variable_scope.get_embedding_variable("var_1",
            embedding_dim = 30,
            initializer=init_ops.ones_initializer(dtypes.float32),
            steps_to_live=5,
            ev_option = ev_option)
      emb1 = runTestAdagrad(self, emb_var, g)

    with ops.Graph().as_default() as g, ops.device("/cpu:0"):
      var = variable_scope.get_variable("var_2",
                shape=[100, 30],
                initializer=init_ops.ones_initializer(dtypes.float32))
      emb2 = runTestAdagrad(self, var, g)

    del os.environ["TF_SSDHASH_ASYNC_COMPACTION"]
    for i in range(0, 5):
      for j in range(0, 30):
        self.assertAllCloseAccordingToType(emb1[i][j], emb2[i][j])

  def testEmbeddingVariableForDRAMAndSSDSaveCkpt(self):
    print("testEmbeddingVariableForDRAMAndSSDSaveCkpt")
    checkpoint_directory = self.get_temp_dir()
    def readSsdRecord(model_path):
      ssd_record_path = model_path + "-var_1-ssd_record"
      for name, shape in checkpoint_utils.list_variables(ssd_record_path):
        ckpt_value = checkpoint_utils.load_variable(ssd_record_path, name)
        if name == "keys":
          self.assertAllEqual(ckpt_value, [3, 4 ,5])
        if name == "keys_file_id":
          self.assertAllEqual(ckpt_value, [0, 0 ,0])
        if name == "keys_offset":
          self.assertAllEqual(ckpt_value, [0, 272 ,544])
        if name == "files":
          self.assertAllEqual(ckpt_value, [0])
        if name == "invalid_record_count":
          self.assertAllEqual(ckpt_value, [0])
        if name == "record_count":
          self.assertAllEqual(ckpt_value, [3])

    def runTestAdagrad(self, var, g):
      ids = array_ops.placeholder(dtypes.int64, name="ids")
      emb = embedding_ops.embedding_lookup(var, ids)
      fun = math_ops.multiply(emb, 2.0, name='multiply')
      loss = math_ops.reduce_sum(fun, name='reduce_sum')
      gs = training_util.get_or_create_global_step()
      opt = adagrad.AdagradOptimizer(0.1)
      g_v = opt.compute_gradients(loss)
      train_op = opt.apply_gradients(g_v, global_step=gs)
      saver = saver_module.Saver()
      init = variables.global_variables_initializer()
      model_path = os.path.join(checkpoint_directory,
                              "model1.ckpt")
      tires = kv_variable_ops.lookup_tier(emb_var,
                  math_ops.cast([1,2,3,4,5,6,7], dtypes.int64))
      with self.test_session(graph=g) as sess:
        sess.run(ops.get_collection(ops.GraphKeys.EV_INIT_VAR_OPS))
        sess.run(ops.get_collection(ops.GraphKeys.EV_INIT_SLOT_OPS))
        sess.run([init])
        sess.run([train_op], {ids:[1,2,3]})
        sess.run([train_op], {ids:[1,2,4]})
        sess.run([train_op], {ids:[1,2,2]})
        sess.run([train_op], {ids:[1,2,5]})
        sess.run([train_op], {ids:[1,2,6]})
        sess.run([train_op], {ids:[1,2,7]})
        result = sess.run(tires)
        for i in range(0, 7):
          if i in range(2, 5):
            self.assertEqual(result[i], 1)
          else:
            self.assertEqual(result[i], 0)
        saver.save(sess, model_path)
        readSsdRecord(model_path)

    with ops.Graph().as_default() as g, ops.device('/cpu:0'):
      os.environ["TF_SSDHASH_ASYNC_COMPACTION"]="0"
      storage_option = variables.StorageOption(
                        storage_type=config_pb2.StorageType.DRAM_SSDHASH,
                        storage_path=checkpoint_directory,
                        storage_size=[1024])
      ev_option = variables.EmbeddingVariableOption(
                                storage_option=storage_option)
      emb_var = variable_scope.get_embedding_variable("var_1",
            embedding_dim = 30,
            initializer=init_ops.ones_initializer(dtypes.float32),
            steps_to_live=5,
            ev_option = ev_option)
      runTestAdagrad(self, emb_var, g)

    del os.environ["TF_SSDHASH_ASYNC_COMPACTION"]

  @test_util.run_gpu_only
  def testEmbeddingVariableForHBMandDRAMSaveCkpt(self):
    print("testEmbeddingVariableForHBMandDRAMSaveCkpt")
    checkpoint_directory = self.get_temp_dir()
    def runTestAdagrad(self, var, g):
      ids = array_ops.placeholder(dtypes.int64, name="ids")
      emb = embedding_ops.embedding_lookup(var, ids)
      fun = math_ops.multiply(emb, 2.0, name='multiply')
      loss = math_ops.reduce_sum(fun, name='reduce_sum')
      gs = training_util.get_or_create_global_step()
      opt = adagrad.AdagradOptimizer(0.1)
      g_v = opt.compute_gradients(loss)
      train_op = opt.apply_gradients(g_v, global_step=gs)
      saver = saver_module.Saver()
      init = variables.global_variables_initializer()
      model_path = os.path.join(checkpoint_directory,
                              "model1.ckpt")
      tires = kv_variable_ops.lookup_tier(emb_var,
                  math_ops.cast([0,1,2,3,4,5,6,7,8,9,10,11], dtypes.int64))
      with self.test_session(graph=g) as sess:
        sess.run(ops.get_collection(ops.GraphKeys.EV_INIT_VAR_OPS))
        sess.run(ops.get_collection(ops.GraphKeys.EV_INIT_SLOT_OPS))
        sess.run([init])
        sess.run([train_op], {ids:[0,1,2,3,4,5]})
        sess.run([train_op], {ids:[6,7,8,9,10,11]})
        sess.run([train_op], {ids:[0,1,2,3,4,5]})
        result = sess.run(tires)
        for i in range(0, 12):
          if i in range(0, 6):
            self.assertEqual(result[i], 0)
          else:
            self.assertEqual(result[i], 1)
        saver.save(sess, model_path)
        for name, shape in checkpoint_utils.list_variables(model_path):
          if name == "var_1-keys" or name == "var_1/Adagrad-keys":
            self.assertEqual(shape[0], 12)
            keys = checkpoint_utils.load_variable(model_path, name)
            self.assertAllEqual(np.array([0,1,2,3,4,5,6,7,8,9,10,11]), keys)    
          if name == "var_1-freqs" or name == "var_1/Adagrad-freqs":
            freqs = checkpoint_utils.load_variable(model_path, name)
            self.assertAllEqual(np.array([2,2,2,2,2,2,1,1,1,1,1,1]), freqs)
          if name == "var_1/Adagrad-values":
            values = checkpoint_utils.load_variable(model_path, name)
            for i in range(0, shape[0]):
              for j in range(0, shape[1]):
                if i < 6:
                  self.assertAlmostEqual(values[i][j], 8.1, delta=1e-05)
                else:
                  self.assertAlmostEqual(values[i][j], 4.1, delta=1e-05)
          if name == "var_1-values":
            values = checkpoint_utils.load_variable(model_path, name)
            for i in range(0, shape[0]):
              for j in range(0, shape[1]):
                if i < 6:
                  self.assertAlmostEqual(values[i][j], 0.8309542, delta=1e-05)
                else:
                  self.assertAlmostEqual(values[i][j], 0.90122706, delta=1e-05)

    with ops.Graph().as_default() as g, ops.device('/gpu:0'):
      storage_option = variables.StorageOption(
                        storage_type=config_pb2.StorageType.HBM_DRAM,
                        storage_size=[1024 * 6])
      ev_option = variables.EmbeddingVariableOption(
                                storage_option=storage_option)
      emb_var = variable_scope.get_embedding_variable("var_1",
            embedding_dim = 128,
            initializer=init_ops.ones_initializer(dtypes.float32),
            ev_option = ev_option)
      runTestAdagrad(self, emb_var, g)
  
  def testEmbeddingVariableForRecordFreq(self):
    print("testEmbeddingVariableForRecordFreq")
    checkpoint_directory = self.get_temp_dir()
    os.environ["TF_RECORD_FREQ"] = "1"
    os.environ["TF_RECORD_VERSION"] = "1"
    with ops.device("/cpu:0"):
      emb_var = variable_scope.get_embedding_variable("var_1",
              embedding_dim = 3,
              initializer=init_ops.ones_initializer(dtypes.float32))
    emb = embedding_ops.embedding_lookup(emb_var,
            math_ops.cast([1, 1, 1, 2, 2, 3], dtypes.int64))
    fun = math_ops.multiply(emb, 2.0, name='multiply')
    loss = math_ops.reduce_sum(fun, name='reduce_sum')
    gs = training_util.get_or_create_global_step()
    opt = adagrad.AdagradOptimizer(0.1)
    g_v = opt.compute_gradients(loss)
    train_op = opt.apply_gradients(g_v, gs)
    saver = saver_module.Saver()
    init = variables.global_variables_initializer()
    model_path = os.path.join(checkpoint_directory,
                              "model1.ckpt")
    with self.test_session() as sess:
      sess.run([init])
      sess.run([emb, train_op])
      sess.run([emb, train_op])
      save_path = saver.save(sess, model_path)
      for name, shape in checkpoint_utils.list_variables(model_path):
        if name == "var_1-freqs":
          ckpt_value = checkpoint_utils.load_variable(model_path, name)
          self.assertEqual(ckpt_value.tolist()[0], 6)
          self.assertEqual(ckpt_value.tolist()[1], 4)
          self.assertEqual(ckpt_value.tolist()[2], 2)
        if name == "var_1-versions":
          ckpt_value = checkpoint_utils.load_variable(model_path, name)
          self.assertEqual(ckpt_value.tolist()[0], 1)
          self.assertEqual(ckpt_value.tolist()[1], 1)
          self.assertEqual(ckpt_value.tolist()[2], 1)
    os.environ["TF_RECORD_FREQ"] = "0"
    os.environ["TF_RECORD_VERSION"] = "0"

  def testEmbeddingVariableForRecordFreqWithCounterFilter(self):
    print("testEmbeddingVariableForRecordFreqWithCounterFilter")
    checkpoint_directory = self.get_temp_dir()
    os.environ["TF_RECORD_FREQ"] = "1"
    os.environ["TF_RECORD_VERSION"] = "1"
    with ops.device("/cpu:0"):
      emb_var = variable_scope.get_embedding_variable("var_1",
              embedding_dim = 3,
              initializer=init_ops.ones_initializer(dtypes.float32),
              ev_option = variables.EmbeddingVariableOption(filter_option=variables.CounterFilter(filter_freq=3)))
    emb = embedding_ops.embedding_lookup(emb_var,  math_ops.cast([1, 1, 1, 2, 2, 3], dtypes.int64))
    fun = math_ops.multiply(emb, 2.0, name='multiply')
    loss = math_ops.reduce_sum(fun, name='reduce_sum')
    gs = training_util.get_or_create_global_step()
    opt = adagrad.AdagradOptimizer(0.1)
    g_v = opt.compute_gradients(loss)
    train_op = opt.apply_gradients(g_v, gs)
    saver = saver_module.Saver()
    init = variables.global_variables_initializer()
    model_path = os.path.join(checkpoint_directory,
                              "model1.ckpt")
    with self.test_session() as sess:
      sess.run([init])
      sess.run([emb, train_op])
      sess.run([emb, train_op])
      save_path = saver.save(sess, model_path)
      for name, shape in checkpoint_utils.list_variables(model_path):
        if name == "var_1-freqs":
          ckpt_value = checkpoint_utils.load_variable(model_path, name)
          self.assertEqual(ckpt_value.tolist()[0], 6)
          self.assertEqual(ckpt_value.tolist()[1], 4)
        if name == "var_1-versions":
          ckpt_value = checkpoint_utils.load_variable(model_path, name)
          self.assertEqual(ckpt_value.tolist()[0], 1)
          self.assertEqual(ckpt_value.tolist()[1], 1)
    os.environ["TF_RECORD_FREQ"] = "0"
    os.environ["TF_RECORD_VERSION"] = "0"

  def testEmbeddingVariableForDefaultValueNoPermission(self):
    print("testEmbeddingVariableForDefaultValueNoPermission")
    with ops.device("/cpu:0"):
      var = variable_scope.get_embedding_variable("var_1",
              embedding_dim = 3,
              ev_option = variables.EmbeddingVariableOption(
                            filter_option=variables.CounterFilter(filter_freq=3),
                            init_option=variables.InitializerOption(
                              initializer=init_ops.zeros_initializer(dtypes.float32),
                              default_value_no_permission=.2)),
              initializer=init_ops.ones_initializer(dtypes.float32),
              partitioner=partitioned_variables.fixed_size_partitioner(num_shards=4))
    emb = embedding_ops.embedding_lookup(var, math_ops.cast([1], dtypes.int64))
    fun = math_ops.multiply(emb, 2.0, name='multiply')
    loss = math_ops.reduce_sum(fun, name='reduce_sum')
    gs = training_util.get_or_create_global_step()
    opt = gradient_descent.GradientDescentOptimizer(0.1)
    g_v = opt.compute_gradients(loss)
    train_op = opt.apply_gradients(g_v)
    init = variables.global_variables_initializer()
    with self.test_session() as sess:
      sess.run(ops.get_collection(ops.GraphKeys.EV_INIT_VAR_OPS))
      sess.run(ops.get_collection(ops.GraphKeys.EV_INIT_SLOT_OPS))
      sess.run([init])
      emb1 = sess.run(emb)
      emb1 = sess.run(emb)
      emb1 = sess.run(emb)
      for val in emb1.tolist()[0]:
        self.assertAlmostEqual(val, .2, delta=1e-05)
      emb1 = sess.run(emb)
      for val in emb1.tolist()[0]:
        self.assertEqual(val, .0)

  def testEmbeddingVariableForGetFrequencyAndVersion(self):
    print("testEmbeddingVariableForGetFrequencyAndVersion")
    with ops.device("/cpu:0"):
      var = variable_scope.get_embedding_variable("var_1",
              embedding_dim = 3,
              initializer=init_ops.ones_initializer(dtypes.float32),
              ev_option = variables.EmbeddingVariableOption(
                filter_option=variables.CounterFilter(filter_freq=3),
                evict_option=variables.GlobalStepEvict(steps_to_live=2))
              )
    shape=var.get_dynamic_shape()
    frequency=var.get_frequency(math_ops.cast([1,2,3,4,5,6,7], dtypes.int64))
    version=var.get_version(math_ops.cast([1,2,3,4,5,6,7], dtypes.int64))
    ids = array_ops.placeholder(dtype=dtypes.int64, name='ids')
    emb = embedding_ops.embedding_lookup(var, ids)
    fun = math_ops.multiply(emb, 2.0, name='multiply')
    loss = math_ops.reduce_sum(fun, name='reduce_sum')
    gs = training_util.get_or_create_global_step()
    opt = adagrad.AdagradOptimizer(0.1)
    g_v = opt.compute_gradients(loss)
    train_op = opt.apply_gradients(g_v, gs)
    init = variables.global_variables_initializer()
    with self.test_session() as sess:
      sess.run([init])
      sess.run([emb, train_op, loss], feed_dict={'ids:0': [1,2,3]})
      sess.run([emb, train_op, loss], feed_dict={'ids:0': [1,3,5]})
      sess.run([emb, train_op, loss], feed_dict={'ids:0': [1,5,7]})
      s, f, v = sess.run([shape, frequency, version])
      self.assertAllEqual(np.array([5,3]), s)
      self.assertAllEqual(np.array([3,1,2,0,2,0,1]), f)
      self.assertAllEqual(np.array([2,0,1,0,2,0,2]), v)

  def testEmbeddingVariableForInference(self):
    print("testEmbeddingVariableForInference")
    with ops.device("/cpu:0"):
      var = variable_scope.get_embedding_variable("var_1",
                embedding_dim = 3,
                initializer=init_ops.ones_initializer(dtypes.float32))
      shape=var.get_dynamic_shape()
      ids = array_ops.placeholder(dtype=dtypes.int64, name='ids')
      emb = embedding_ops.embedding_lookup(var, ids)
    # modify graph for infer
    # emb.op.inputs[0].op.inputs[0].op._set_attr("is_inference", attr_value_pb2.AttrValue(b=True))
    # set environment
    os.environ["INFERENCE_MODE"] = "1"
    fun = math_ops.multiply(emb, 2.0, name='multiply')
    loss = math_ops.reduce_sum(fun, name='reduce_sum')
    init = variables.global_variables_initializer()
    with self.test_session() as sess:
      sess.run([init])
      sess.run([emb, loss], feed_dict={'ids:0': [1,2,3]})
      sess.run([emb, loss], feed_dict={'ids:0': [1,3,5]})
      sess.run([emb, loss], feed_dict={'ids:0': [1,5,7]})
      s = sess.run(shape)
      del os.environ["INFERENCE_MODE"]
      self.assertAllEqual(np.array([0,3]), s)

  def testEmbeddingVariableForLookupTier(self):
    print("testEmbeddingVariableForLookupTier")
    os.environ["TF_SSDHASH_ASYNC_COMPACTION"]="0"
    os.environ["TF_MULTI_TIER_EV_EVICTION_THREADS"]="2"
    db_directory = self.get_temp_dir()
    storage_opt = variables.StorageOption(
                          storage_type=config_pb2.StorageType.DRAM_SSDHASH,
                          storage_path=db_directory,
                          storage_size=[256])
    ev_option = variables.EmbeddingVariableOption(storage_option=storage_opt)
    partitioner = partitioned_variables.fixed_size_partitioner(num_shards=2)
    with ops.device('/cpu:0'):
      emb_var = variable_scope.get_embedding_variable("var_1",
          embedding_dim = 30,
          initializer=init_ops.ones_initializer(dtypes.float32),
          partitioner=partitioner,
          ev_option = ev_option)
      ids = array_ops.placeholder(dtype=dtypes.int64, name='ids')
      emb = embedding_ops.embedding_lookup(emb_var, ids)
      init = variables.global_variables_initializer()
      tires = kv_variable_ops.lookup_tier(emb_var,
                  math_ops.cast([1,2,3,4,5,6], dtypes.int64))

    with self.test_session() as sess:
      sess.run([init])
      sess.run(emb, {ids:[1,2,3]})
      sess.run(emb, {ids:[1,2,4]})
      sess.run(emb, {ids:[1,2,2]})
      sess.run(emb, {ids:[1,2,5]})
      result = sess.run(tires)
      del os.environ["TF_SSDHASH_ASYNC_COMPACTION"]
      del os.environ["TF_MULTI_TIER_EV_EVICTION_THREADS"]
      for i in range(0, 6):
        if i == 2:
          self.assertEqual(result[i], 1)
        elif i == 5:
          self.assertEqual(result[i], -1)
        else:
          self.assertEqual(result[i], 0)

  @test_util.run_gpu_only
  def testEmbeddingVariableForHBMandDRAM(self):
    print("testEmbeddingVariableForHBMandDRAM")
    def runTestAdagrad(self, var, g):
      ids = array_ops.placeholder(dtypes.int64, name="ids")
      emb = embedding_ops.embedding_lookup(var, ids)
      fun = math_ops.multiply(emb, 2.0, name='multiply')
      loss = math_ops.reduce_sum(fun, name='reduce_sum')
      gs = training_util.get_or_create_global_step()
      opt = adagrad.AdagradOptimizer(0.1)
      g_v = opt.compute_gradients(loss)
      train_op = opt.apply_gradients(g_v)
      init = variables.global_variables_initializer()
      if isinstance(var, kv_variable_ops.EmbeddingVariable):
        tires = kv_variable_ops.lookup_tier(emb_var,
                    math_ops.cast([1,2,3,4,5,6], dtypes.int64))
      with self.test_session(graph=g) as sess:
        sess.run(ops.get_collection(ops.GraphKeys.EV_INIT_VAR_OPS))
        sess.run(ops.get_collection(ops.GraphKeys.EV_INIT_SLOT_OPS))
        sess.run([init])
        sess.run([train_op], {ids:[1,2,3]})
        sess.run([train_op], {ids:[1,2,4]})
        sess.run([train_op], {ids:[1,2,2]})
        sess.run([train_op], {ids:[1,2,5]})

        if isinstance(var, kv_variable_ops.EmbeddingVariable):
          result = sess.run(tires)
          for i in range(0, 6):
            if i == 2:
              self.assertEqual(result[i], 1)
            elif i == 5:
              self.assertEqual(result[i], -1)
            else:
              self.assertEqual(result[i], 0)

        sess.run([train_op], {ids:[3, 5]})
        sess.run([train_op], {ids:[4]})
        r1 = sess.run(emb, {ids:[1,2,4,5]})
        r2 = sess.run(emb, {ids:[3]})
        r = r1.tolist() + r2.tolist()
        return r

    with ops.Graph().as_default() as g, ops.device('/gpu:0'):
      storage_option = variables.StorageOption(
                        storage_type=config_pb2.StorageType.HBM_DRAM,
                        storage_size=[1024])
      ev_option = variables.EmbeddingVariableOption(
                                storage_option=storage_option)
      emb_var = variable_scope.get_embedding_variable("var_1",
            embedding_dim = 30,
            initializer=init_ops.ones_initializer(dtypes.float32),
            steps_to_live=5,
            ev_option = ev_option)
      emb1 = runTestAdagrad(self, emb_var, g)

    with ops.Graph().as_default() as g:
      var = variable_scope.get_variable("var_2",
                shape=[100, 30],
                initializer=init_ops.ones_initializer(dtypes.float32))
      emb2 = runTestAdagrad(self, var, g)

    for i in range(0, 5):
      for j in range(0, 30):
        self.assertAllCloseAccordingToType(emb1[i][j], emb2[i][j])

  @test_util.run_gpu_only
  def testEmbeddingVariableForHBMDRAMAndSSD(self):
    db_directory = self.get_temp_dir()
    print("testEmbeddingVariableForHBMDRAMAndSSD")
    os.environ["TF_SSDHASH_ASYNC_COMPACTION"]="0"
    def runTestAdagrad(self, var, g):
      ids = array_ops.placeholder(dtypes.int64, name="ids")
      emb = embedding_ops.embedding_lookup(var, ids)
      fun = math_ops.multiply(emb, 2.0, name='multiply')
      loss = math_ops.reduce_sum(fun, name='reduce_sum')
      gs = training_util.get_or_create_global_step()
      opt = adagrad.AdagradOptimizer(0.1)
      g_v = opt.compute_gradients(loss)
      train_op = opt.apply_gradients(g_v)
      init = variables.global_variables_initializer()
      if isinstance(var, kv_variable_ops.EmbeddingVariable):
        tires = kv_variable_ops.lookup_tier(emb_var,
                    math_ops.cast([1,2,3,4,5,6], dtypes.int64))
      with self.test_session(graph=g) as sess:
        sess.run(ops.get_collection(ops.GraphKeys.EV_INIT_VAR_OPS))
        sess.run(ops.get_collection(ops.GraphKeys.EV_INIT_SLOT_OPS))
        sess.run([init])
        sess.run([train_op], {ids:[1,2,3]})
        sess.run([train_op], {ids:[1,2,4]})
        sess.run([train_op], {ids:[1,2,2]})
        sess.run([train_op], {ids:[1,2,5]})
        sess.run([train_op], {ids:[1,2,6]})

        if isinstance(var, kv_variable_ops.EmbeddingVariable):
          result = sess.run(tires)
          for i in range(0, 6):
            if i == 2:
              self.assertEqual(result[i], 2)
            elif i == 3:
              self.assertEqual(result[i], 1)
            else:
              self.assertEqual(result[i], 0)

        r1 = sess.run(emb, {ids:[1,2,5,6]})
        r2 = sess.run(emb, {ids:[4]})
        r3 = sess.run(emb, {ids:[3]})
        r = r1.tolist() + r2.tolist() + r3.tolist()
        return r

    with ops.Graph().as_default() as g, ops.device('/gpu:0'):
      storage_option = variables.StorageOption(
                        storage_type=config_pb2.StorageType.HBM_DRAM_SSDHASH,
                        storage_path=db_directory,
                        storage_size=[1024, 256])
      ev_option = variables.EmbeddingVariableOption(
                                storage_option=storage_option)
      emb_var = variable_scope.get_embedding_variable("var_1",
            embedding_dim = 30,
            initializer=init_ops.ones_initializer(dtypes.float32),
            steps_to_live=5,
            ev_option = ev_option)
      emb1 = runTestAdagrad(self, emb_var, g)

    with ops.Graph().as_default() as g:
      var = variable_scope.get_variable("var_2",
                shape=[100, 30],
                initializer=init_ops.ones_initializer(dtypes.float32))
      emb2 = runTestAdagrad(self, var, g)

    for i in range(0, 5):
      for j in range(0, 30):
        self.assertAllCloseAccordingToType(emb1[i][j], emb2[i][j])

  def testEmbeddingVariableForContirbFeatureColumnWithPartitionNum(self):
    print("testEmbeddingVariableForContirbFeatureColumnWithPartitionNum")
    checkpoint_directory = self.get_temp_dir()
    evict = variables.L2WeightEvict(l2_weight_threshold=0.9)
    columns = feature_column.sparse_column_with_embedding(
                                        column_name="col_emb",
                                        dtype=dtypes.int64,
                                        partition_num = 4)
    W = feature_column.embedding_column(sparse_id_column=columns,
            dimension=3,
            initializer=init_ops.ones_initializer(dtypes.float32),
            combiner="mean")
    ids = {}
    ids["col_emb"] = sparse_tensor.SparseTensor(
                      indices=[[0,0],[1,0],[2,0],[3,0],[4,0],[5,0]],
                      values=math_ops.cast([0,0,0,1,1,2], dtypes.int64),
                      dense_shape=[6, 1])
    emb= feature_column_ops.input_from_feature_columns(
           columns_to_tensors=ids, feature_columns=[W])
    fun = math_ops.multiply(emb, 2.0, name='multiply')
    loss = math_ops.reduce_sum(fun, name='reduce_sum')
    opt = ftrl.FtrlOptimizer(0.1, l1_regularization_strength=2.0, l2_regularization_strength=0.00001)
    g_v = opt.compute_gradients(loss)
    train_op = opt.apply_gradients(g_v)
    saver = saver_module.Saver()

  def testSaveV3(self):
    print("testSaveV3")
    with ops.device("/cpu:0"):
      emb_var = variable_scope.get_embedding_variable("emb_var", 10)
      var = variable_scope.get_variable("var", [10, 10])
    emb1 = embedding_ops.embedding_lookup(emb_var, math_ops.cast([1,2,3], dtypes.int64))
    emb2 = embedding_ops.embedding_lookup(var, math_ops.cast([1,2,3], dtypes.int64))
    emb = emb1 + emb2
    fun = math_ops.multiply(emb, 2.0, name='multiply')
    loss = math_ops.reduce_sum(fun, name='reduce_sum')
    gs = training_util.get_or_create_global_step()
    opt = adagrad.AdagradOptimizer(0.1)
    g_v = opt.compute_gradients(loss)
    train_op = opt.apply_gradients(g_v, global_step=gs)
    init = variables.global_variables_initializer()
    saver = saver = saver_module.Saver()
    checkpoint_directory = self.get_temp_dir()
    model_path = os.path.join(checkpoint_directory, "model.ckpt")
    with self.test_session() as sess:
      sess.run([init])
      sess.run([train_op])
      sess.run([train_op])
      saver.save(sess, model_path)
      for name, shape in checkpoint_utils.list_variables(model_path):
        ckpt_value = checkpoint_utils.load_variable(model_path, name)
        print(name, shape, ckpt_value)
    with self.test_session() as sess:
      saver.restore(sess, model_path)

  def testEmbeddingVariableForNotSaveUnfilterFeature(self):
    print("testEmbeddingVariableForNotSaveUnfilterFeature")
    checkpoint_directory = self.get_temp_dir()
    os.environ["TF_EV_SAVE_FILTERED_FEATURES"] = "False"
    with ops.device("/cpu:0"):
      emb_var = variable_scope.get_embedding_variable("var_1",
              embedding_dim = 3,
              initializer=init_ops.ones_initializer(dtypes.float32),
              ev_option = variables.EmbeddingVariableOption(filter_option=variables.CounterFilter(filter_freq=3)))
    emb = embedding_ops.embedding_lookup(emb_var,  math_ops.cast([1, 1, 1, 2, 2, 3], dtypes.int64))
    fun = math_ops.multiply(emb, 2.0, name='multiply')
    loss = math_ops.reduce_sum(fun, name='reduce_sum')
    gs = training_util.get_or_create_global_step()
    opt = adagrad.AdagradOptimizer(0.1)
    g_v = opt.compute_gradients(loss)
    train_op = opt.apply_gradients(g_v, gs)
    saver = saver_module.Saver()
    init = variables.global_variables_initializer()
    model_path = os.path.join(checkpoint_directory,
                              "model1.ckpt")
    with self.test_session() as sess:
      sess.run([init])
      sess.run([emb, train_op])
      save_path = saver.save(sess, model_path)
      for name, shape in checkpoint_utils.list_variables(model_path):
        if name == "var_1-keys":
          keys = checkpoint_utils.load_variable(model_path, name)
          self.assertEqual(1, len(keys))
          self.assertEqual(1, keys[0])
        if name == "var_1-keys_filtered" or \
           name == "var_1-versions_filtered" or \
           name == "var_1-freqs_filtered":
          self.assertEqual(0, shape[0])
    del os.environ["TF_EV_SAVE_FILTERED_FEATURES"]

  def testEmbeddingVariableCustomDimForSaveAndRestore(self):
    print("testEmbeddingVariableCustomForSaveAndRestore")
    checkpoint_directory = self.get_temp_dir()
<<<<<<< HEAD
    var = variable_scope.get_embedding_variable("var_1",
            embedding_dim = 3,
            ev_option = variables.EmbeddingVariableOption(storage_option=variables.StorageOption(storage_type=config_pb2.StorageType.DRAM_LEVELDB,
                                                                                                 storage_path='/tmp/leveldb/')))

    var2 = variable_scope.get_embedding_variable("var_2",
=======
    with ops.Graph().as_default() as g, ops.device('/cpu:0'):
        var = variable_scope.get_embedding_variable("var_1",
                embedding_dim = 3,
                ev_option = variables.EmbeddingVariableOption(storage_option=variables.StorageOption(storage_type=config_pb2.StorageType.DRAM_LEVELDB,
                                                                                                     storage_path='/tmp/leveldb/')))

        var2 = variable_scope.get_embedding_variable("var_2",
>>>>>>> cd013bdb
            embedding_dim = 3,
            partitioner=partitioned_variables.fixed_size_partitioner(num_shards=4),
            ev_option = variables.EmbeddingVariableOption(storage_option=variables.StorageOption(storage_type=config_pb2.StorageType.DRAM_LEVELDB,
                                                                                                 storage_path='/tmp/leveldb/')))
        
<<<<<<< HEAD
    emb = embedding_ops.embedding_lookup(var, math_ops.cast([0,1,2,5,6,7], dtypes.int64))
    emb2 = embedding_ops.embedding_lookup(var2, math_ops.cast([0,1,2,5,6,7], dtypes.int64))
    saver = saver_module.Saver(sharded=True)
    init = variables.global_variables_initializer()
    with self.test_session() as sess:
      sess.run(ops.get_collection(ops.GraphKeys.EV_INIT_VAR_OPS))
      sess.run(ops.get_collection(ops.GraphKeys.EV_INIT_SLOT_OPS))
      sess.run([init])
      emb_ori = sess.run(emb)
      emb_ori_2 = sess.run(emb2)
      save_path = saver.save(sess, os.path.join(checkpoint_directory, "model.ckpt"), global_step=12345)
      print(save_path)
      for name, shape in checkpoint_utils.list_variables(checkpoint_directory):
        print('loading... ', name, shape)
    
    ops.reset_default_graph()
    var = variable_scope.get_embedding_variable("var_1",
            embedding_dim = 6,
            ev_option = variables.EmbeddingVariableOption(storage_option=variables.StorageOption(storage_type=config_pb2.StorageType.DRAM_LEVELDB,
                                                                                                 storage_path='/tmp/leveldb/')))

    var2 = variable_scope.get_embedding_variable("var_2",
=======
        emb = embedding_ops.embedding_lookup(var, math_ops.cast([0,1,2,5,6,7], dtypes.int64))
        emb2 = embedding_ops.embedding_lookup(var2, math_ops.cast([0,1,2,5,6,7], dtypes.int64))
        saver = saver_module.Saver(sharded=True)
        init = variables.global_variables_initializer()
        graph = ops.get_default_graph()
        with self.test_session() as sess:
          sess.run(ops.get_collection(ops.GraphKeys.EV_INIT_VAR_OPS))
          sess.run(ops.get_collection(ops.GraphKeys.EV_INIT_SLOT_OPS))
          sess.run([init])
          emb_ori = sess.run(emb)
          emb_ori_2 = sess.run(emb2)
          save_path = saver.save(sess, os.path.join(checkpoint_directory, "model.ckpt"), global_step=12345)
          print(save_path)
          for name, shape in checkpoint_utils.list_variables(checkpoint_directory):
            print('loading... ', name, shape)

    with ops.Graph().as_default() as g, ops.device('/cpu:0'):
        var = variable_scope.get_embedding_variable("var_1",
                embedding_dim = 6,
                ev_option = variables.EmbeddingVariableOption(storage_option=variables.StorageOption(storage_type=config_pb2.StorageType.DRAM_LEVELDB,
                                                                                                     storage_path='/tmp/leveldb/')))

        var2 = variable_scope.get_embedding_variable("var_2",
>>>>>>> cd013bdb
            embedding_dim = 5,
            partitioner=partitioned_variables.fixed_size_partitioner(num_shards=4),
            ev_option = variables.EmbeddingVariableOption(storage_option=variables.StorageOption(storage_type=config_pb2.StorageType.DRAM_LEVELDB,
                                                                                                 storage_path='/tmp/leveldb/')))
<<<<<<< HEAD
    emb = embedding_ops.embedding_lookup(var, math_ops.cast([0,1,2,5,6,7], dtypes.int64))
    emb2 = embedding_ops.embedding_lookup(var2, math_ops.cast([0,1,2,5,6,7], dtypes.int64))
    saver = saver_module.Saver([var,var2],sharded=True)
        
    with self.test_session() as sess:
      saver.restore(sess, os.path.join(checkpoint_directory, "model.ckpt-12345"))
      emb_val = sess.run(emb)
      emb_val_2 = sess.run(emb2)
      self.assertAllEqual(emb_ori, emb_val[:,0:3])
      self.assertAllEqual(emb_ori_2, emb_val_2[:,0:3])
      
    ops.reset_default_graph()
    var = variable_scope.get_embedding_variable("var_1",
            embedding_dim = 2,
            ev_option = variables.EmbeddingVariableOption(storage_option=variables.StorageOption(storage_type=config_pb2.StorageType.DRAM_LEVELDB,
                                                                                                 storage_path='/tmp/leveldb/')))

    var2 = variable_scope.get_embedding_variable("var_2",
=======
        emb = embedding_ops.embedding_lookup(var, math_ops.cast([0,1,2,5,6,7], dtypes.int64))
        emb2 = embedding_ops.embedding_lookup(var2, math_ops.cast([0,1,2,5,6,7], dtypes.int64))
        saver = saver_module.Saver([var,var2],sharded=True)
        graph = ops.get_default_graph()
        with self.test_session(graph = graph) as sess:
          saver.restore(sess, os.path.join(checkpoint_directory, "model.ckpt-12345"))
          emb_val = sess.run(emb)
          emb_val_2 = sess.run(emb2)
          self.assertAllEqual(emb_ori, emb_val[:,0:3])
          self.assertAllEqual(emb_ori_2, emb_val_2[:,0:3])
          
    with ops.Graph().as_default() as g, ops.device('/cpu:0'):
        var = variable_scope.get_embedding_variable("var_1",
                embedding_dim = 2,
                ev_option = variables.EmbeddingVariableOption(storage_option=variables.StorageOption(storage_type=config_pb2.StorageType.DRAM_LEVELDB,
                                                                                                     storage_path='/tmp/leveldb/')))

        var2 = variable_scope.get_embedding_variable("var_2",
>>>>>>> cd013bdb
            embedding_dim = 2,
            partitioner=partitioned_variables.fixed_size_partitioner(num_shards=4),
            ev_option = variables.EmbeddingVariableOption(storage_option=variables.StorageOption(storage_type=config_pb2.StorageType.DRAM_LEVELDB,
                                                                                                 storage_path='/tmp/leveldb/')))
<<<<<<< HEAD
    emb = embedding_ops.embedding_lookup(var, math_ops.cast([0,1,2,5,6,7], dtypes.int64))
    emb2 = embedding_ops.embedding_lookup(var2, math_ops.cast([0,1,2,5,6,7], dtypes.int64))
    saver = saver_module.Saver([var,var2],sharded=True)
        
    with self.test_session() as sess:
      saver.restore(sess, os.path.join(checkpoint_directory, "model.ckpt-12345"))
      emb_val = sess.run(emb)
      emb_val_2 = sess.run(emb2)
      self.assertAllEqual(emb_ori[:,0:2], emb_val)
      self.assertAllEqual(emb_ori_2[:,0:2], emb_val_2)
=======
        emb = embedding_ops.embedding_lookup(var, math_ops.cast([0,1,2,5,6,7], dtypes.int64))
        emb2 = embedding_ops.embedding_lookup(var2, math_ops.cast([0,1,2,5,6,7], dtypes.int64))
        saver = saver_module.Saver([var,var2],sharded=True)
        graph = ops.get_default_graph()
        with self.test_session(graph = graph) as sess:
          saver.restore(sess, os.path.join(checkpoint_directory, "model.ckpt-12345"))
          emb_val = sess.run(emb)
          emb_val_2 = sess.run(emb2)
          self.assertAllEqual(emb_ori[:,0:2], emb_val)
          self.assertAllEqual(emb_ori_2[:,0:2], emb_val_2)
>>>>>>> cd013bdb

if __name__ == "__main__":
  googletest.main()<|MERGE_RESOLUTION|>--- conflicted
+++ resolved
@@ -2374,14 +2374,6 @@
   def testEmbeddingVariableCustomDimForSaveAndRestore(self):
     print("testEmbeddingVariableCustomForSaveAndRestore")
     checkpoint_directory = self.get_temp_dir()
-<<<<<<< HEAD
-    var = variable_scope.get_embedding_variable("var_1",
-            embedding_dim = 3,
-            ev_option = variables.EmbeddingVariableOption(storage_option=variables.StorageOption(storage_type=config_pb2.StorageType.DRAM_LEVELDB,
-                                                                                                 storage_path='/tmp/leveldb/')))
-
-    var2 = variable_scope.get_embedding_variable("var_2",
-=======
     with ops.Graph().as_default() as g, ops.device('/cpu:0'):
         var = variable_scope.get_embedding_variable("var_1",
                 embedding_dim = 3,
@@ -2389,36 +2381,11 @@
                                                                                                      storage_path='/tmp/leveldb/')))
 
         var2 = variable_scope.get_embedding_variable("var_2",
->>>>>>> cd013bdb
             embedding_dim = 3,
             partitioner=partitioned_variables.fixed_size_partitioner(num_shards=4),
             ev_option = variables.EmbeddingVariableOption(storage_option=variables.StorageOption(storage_type=config_pb2.StorageType.DRAM_LEVELDB,
                                                                                                  storage_path='/tmp/leveldb/')))
         
-<<<<<<< HEAD
-    emb = embedding_ops.embedding_lookup(var, math_ops.cast([0,1,2,5,6,7], dtypes.int64))
-    emb2 = embedding_ops.embedding_lookup(var2, math_ops.cast([0,1,2,5,6,7], dtypes.int64))
-    saver = saver_module.Saver(sharded=True)
-    init = variables.global_variables_initializer()
-    with self.test_session() as sess:
-      sess.run(ops.get_collection(ops.GraphKeys.EV_INIT_VAR_OPS))
-      sess.run(ops.get_collection(ops.GraphKeys.EV_INIT_SLOT_OPS))
-      sess.run([init])
-      emb_ori = sess.run(emb)
-      emb_ori_2 = sess.run(emb2)
-      save_path = saver.save(sess, os.path.join(checkpoint_directory, "model.ckpt"), global_step=12345)
-      print(save_path)
-      for name, shape in checkpoint_utils.list_variables(checkpoint_directory):
-        print('loading... ', name, shape)
-    
-    ops.reset_default_graph()
-    var = variable_scope.get_embedding_variable("var_1",
-            embedding_dim = 6,
-            ev_option = variables.EmbeddingVariableOption(storage_option=variables.StorageOption(storage_type=config_pb2.StorageType.DRAM_LEVELDB,
-                                                                                                 storage_path='/tmp/leveldb/')))
-
-    var2 = variable_scope.get_embedding_variable("var_2",
-=======
         emb = embedding_ops.embedding_lookup(var, math_ops.cast([0,1,2,5,6,7], dtypes.int64))
         emb2 = embedding_ops.embedding_lookup(var2, math_ops.cast([0,1,2,5,6,7], dtypes.int64))
         saver = saver_module.Saver(sharded=True)
@@ -2442,31 +2409,10 @@
                                                                                                      storage_path='/tmp/leveldb/')))
 
         var2 = variable_scope.get_embedding_variable("var_2",
->>>>>>> cd013bdb
             embedding_dim = 5,
             partitioner=partitioned_variables.fixed_size_partitioner(num_shards=4),
             ev_option = variables.EmbeddingVariableOption(storage_option=variables.StorageOption(storage_type=config_pb2.StorageType.DRAM_LEVELDB,
                                                                                                  storage_path='/tmp/leveldb/')))
-<<<<<<< HEAD
-    emb = embedding_ops.embedding_lookup(var, math_ops.cast([0,1,2,5,6,7], dtypes.int64))
-    emb2 = embedding_ops.embedding_lookup(var2, math_ops.cast([0,1,2,5,6,7], dtypes.int64))
-    saver = saver_module.Saver([var,var2],sharded=True)
-        
-    with self.test_session() as sess:
-      saver.restore(sess, os.path.join(checkpoint_directory, "model.ckpt-12345"))
-      emb_val = sess.run(emb)
-      emb_val_2 = sess.run(emb2)
-      self.assertAllEqual(emb_ori, emb_val[:,0:3])
-      self.assertAllEqual(emb_ori_2, emb_val_2[:,0:3])
-      
-    ops.reset_default_graph()
-    var = variable_scope.get_embedding_variable("var_1",
-            embedding_dim = 2,
-            ev_option = variables.EmbeddingVariableOption(storage_option=variables.StorageOption(storage_type=config_pb2.StorageType.DRAM_LEVELDB,
-                                                                                                 storage_path='/tmp/leveldb/')))
-
-    var2 = variable_scope.get_embedding_variable("var_2",
-=======
         emb = embedding_ops.embedding_lookup(var, math_ops.cast([0,1,2,5,6,7], dtypes.int64))
         emb2 = embedding_ops.embedding_lookup(var2, math_ops.cast([0,1,2,5,6,7], dtypes.int64))
         saver = saver_module.Saver([var,var2],sharded=True)
@@ -2485,23 +2431,10 @@
                                                                                                      storage_path='/tmp/leveldb/')))
 
         var2 = variable_scope.get_embedding_variable("var_2",
->>>>>>> cd013bdb
             embedding_dim = 2,
             partitioner=partitioned_variables.fixed_size_partitioner(num_shards=4),
             ev_option = variables.EmbeddingVariableOption(storage_option=variables.StorageOption(storage_type=config_pb2.StorageType.DRAM_LEVELDB,
                                                                                                  storage_path='/tmp/leveldb/')))
-<<<<<<< HEAD
-    emb = embedding_ops.embedding_lookup(var, math_ops.cast([0,1,2,5,6,7], dtypes.int64))
-    emb2 = embedding_ops.embedding_lookup(var2, math_ops.cast([0,1,2,5,6,7], dtypes.int64))
-    saver = saver_module.Saver([var,var2],sharded=True)
-        
-    with self.test_session() as sess:
-      saver.restore(sess, os.path.join(checkpoint_directory, "model.ckpt-12345"))
-      emb_val = sess.run(emb)
-      emb_val_2 = sess.run(emb2)
-      self.assertAllEqual(emb_ori[:,0:2], emb_val)
-      self.assertAllEqual(emb_ori_2[:,0:2], emb_val_2)
-=======
         emb = embedding_ops.embedding_lookup(var, math_ops.cast([0,1,2,5,6,7], dtypes.int64))
         emb2 = embedding_ops.embedding_lookup(var2, math_ops.cast([0,1,2,5,6,7], dtypes.int64))
         saver = saver_module.Saver([var,var2],sharded=True)
@@ -2512,7 +2445,6 @@
           emb_val_2 = sess.run(emb2)
           self.assertAllEqual(emb_ori[:,0:2], emb_val)
           self.assertAllEqual(emb_ori_2[:,0:2], emb_val_2)
->>>>>>> cd013bdb
 
 if __name__ == "__main__":
   googletest.main()