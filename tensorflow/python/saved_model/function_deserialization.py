# Copyright 2018 The TensorFlow Authors. All Rights Reserved.
#
# Licensed under the Apache License, Version 2.0 (the "License");
# you may not use this file except in compliance with the License.
# You may obtain a copy of the License at
#
#     http://www.apache.org/licenses/LICENSE-2.0
#
# Unless required by applicable law or agreed to in writing, software
# distributed under the License is distributed on an "AS IS" BASIS,
# WITHOUT WARRANTIES OR CONDITIONS OF ANY KIND, either express or implied.
# See the License for the specific language governing permissions and
# limitations under the License.
# ==============================================================================
"""Tools for deserializing `Function`s."""

from __future__ import absolute_import
from __future__ import division
from __future__ import print_function

import collections
import re

from tensorflow.core.framework import function_pb2
from tensorflow.python.eager import def_function
from tensorflow.python.eager import function as function_lib
from tensorflow.python.framework import function_def_to_graph as function_def_lib
from tensorflow.python.framework import ops
from tensorflow.python.framework import tensor_spec
from tensorflow.python.ops import resource_variable_ops
from tensorflow.python.saved_model import nested_structure_coder
from tensorflow.python.util import nest


def _is_tensor(t):
  return isinstance(t, (ops.Tensor, resource_variable_ops.ResourceVariable))


def _inputs_compatible(args, stored_inputs):
  """Checks whether function arguments are compatible with parameters."""
  if len(args) != len(stored_inputs):
    return False

  for arg, stored_input in zip(args, stored_inputs):
    if not function_lib.is_same_structure(arg, stored_input):
      return False

    flattened_arg = nest.flatten(arg)
    flattened_stored_input = nest.flatten(stored_input)

    for a, b in zip(flattened_arg, flattened_stored_input):
      if _is_tensor(a):
        if not isinstance(b, tensor_spec.TensorSpec):
          return False
        if a.dtype != b.dtype or not b.shape.is_compatible_with(a.shape):
          return False
      else:
        if a != b:
          return False
  return True


def recreate_function(saved_function, concrete_functions):
  """Creates a `Function` from a `SavedFunction`.

  Args:
    saved_function: `SavedFunction` proto.
    concrete_functions: map from function name to `ConcreteFunction`.

  Returns:
    A `Function`.
  """
  # TODO(andresp): Construct a `Function` with the cache populated
  # instead of creating a new `Function` backed by a Python layer to
  # glue things together. Current approach is nesting functions deeper for each
  # serialization cycle.

  coder = nested_structure_coder.StructureCoder()
  function_spec_tuple = coder.decode_proto(
      saved_function.function_spec_tuple)
  function_spec = function_lib.FunctionSpec.from_tuple(function_spec_tuple)

  # TODO(mdan): We may enable autograph once exceptions are supported.
  @def_function.function(autograph=False)
  def restored_function(*args, **kwargs):
    """Calls a restored function."""
    # TODO(allenl): Functions saved with input_signatures should revive with
    # input_signatures.
    for concrete_function in saved_function.concrete_function:
      function_obj = concrete_functions[concrete_function.name]
      canonicalized_original_inputs = coder.decode_proto(
<<<<<<< HEAD
          concrete_function.canonicalized_input)

=======
          monomorphic_function.canonicalized_input_signature)
>>>>>>> 3bf87a03
      try:
        can_args, can_kwargs = function_spec.canonicalize_function_inputs(
            *args, **kwargs)
        if can_kwargs:
          # TODO(vbardiovsky): Enable this along with the structured input and
          # structured output.
          raise ValueError(
              "Received keywords arguments that could not be bound: %s" %
              kwargs)
      except ValueError:
        continue

      if _inputs_compatible(can_args,
                            canonicalized_original_inputs):
        flattened_inputs = nest.flatten(can_args)
        filtered_inputs = [t for t in flattened_inputs if _is_tensor(t)]
        return function_obj._call_flat(filtered_inputs)  # pylint: disable=protected-access

    raise AssertionError(
        "Could not find matching function to call for arguments: %s" % (args,))
  return restored_function


def load_function_def_library(library):
  """Load a set of functions as concrete functions without captured inputs.

  Functions names are manipulated during load such that they do not overlap
  with previously created ones.

  Args:
    library: FunctionDefLibrary proto message.

  Returns:
    Map of original function names in the library to instances of
    `ConcreteFunction` without captured inputs.

  Raises:
    ValueError: if functions dependencies have a cycle.
  """
  # TODO(andresp): Look into restoring gradient function information.
  functions = {}
  name_mapping = {}
  # Note: Use a new graph to allow function_def_to_graph to help validating
  # that the functions are loaded correctly. This is not possible to do
  # just in eager mode as there is no python API to find if a function has
  # been registered in eager. Note also that despite this the created
  # func_graphs can still be used in eager or in other graphs.
  with ops.Graph().as_default() as import_graph:
    for fdef in _sort_function_defs(library):
      copy = _fix_fdef(fdef, name_mapping)

      func_graph = function_def_lib.function_def_to_graph(copy)
      func = function_lib.ConcreteFunction(func_graph)
      func.add_to_graph(import_graph)

      name_mapping[fdef.signature.name] = func.name
      functions[fdef.signature.name] = func
  return functions


def _sort_function_defs(library):
  """Return a topologic sort of FunctionDefs in a library."""
  edges = collections.defaultdict(list)
  in_count = collections.defaultdict(lambda: 0)

  for fdef in library.function:
    for dep in _list_function_deps(fdef):
      edges[dep].append(fdef.signature.name)
      in_count[fdef.signature.name] += 1

  ready = [
      fdef.signature.name
      for fdef in library.function
      if in_count[fdef.signature.name] == 0
  ]
  output = []
  while ready:
    node = ready.pop()
    output.append(node)
    for dest in edges[node]:
      in_count[dest] -= 1
      if not in_count[dest]:
        ready.append(dest)

  if len(output) != len(library.function):
    loaded = set([x.signature.name for x in output])
    failed_to_resolve = sorted(set(in_count.keys()) - loaded)
    raise ValueError("There is a cyclic-dependency between functions. ",
                     "Could not resolve %r." % (failed_to_resolve,))

  reverse = {fdef.signature.name: fdef for fdef in library.function}
  return [reverse[x] for x in output]


def _fix_fdef(orig_fdef, name_map):
  fdef = function_pb2.FunctionDef()
  fdef.CopyFrom(orig_fdef)
  fdef.signature.name = _clean_function_name(fdef.signature.name)
  for node_def in fdef.node_def:
    for _, attr_value in node_def.attr.items():
      if attr_value.func.name:
        attr_value.func.name = name_map[attr_value.func.name]
  return fdef


def _list_function_deps(fdef):
  # TODO(andresp): Recurse into list attributes and into NameAttrList attrs both
  # when listing deps and when fixing them. `function_def_to_graph` also
  # requires fixes.
  deps = set()
  for node_def in fdef.node_def:
    for _, attr_value in node_def.attr.items():
      if attr_value.WhichOneof("value") == "func":
        deps.add(attr_value.func.name)
  return deps


def _clean_function_name(name):
  """Vanity function to keep the function names comprehensible."""
  # Note: each time a function is wrapped into `function_lib.ConcreteFunction`
  # its name becomes "__inference_<orig>_xyz".
  match = re.search(r"^__inference_(.*)_\d+$", name)
  if match:
    return match.group(1)
  else:
    return name<|MERGE_RESOLUTION|>--- conflicted
+++ resolved
@@ -89,12 +89,8 @@
     for concrete_function in saved_function.concrete_function:
       function_obj = concrete_functions[concrete_function.name]
       canonicalized_original_inputs = coder.decode_proto(
-<<<<<<< HEAD
-          concrete_function.canonicalized_input)
-
-=======
-          monomorphic_function.canonicalized_input_signature)
->>>>>>> 3bf87a03
+          concrete_function.canonicalized_input_signature)
+
       try:
         can_args, can_kwargs = function_spec.canonicalize_function_inputs(
             *args, **kwargs)
