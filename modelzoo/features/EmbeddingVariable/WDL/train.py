import time
import argparse
import tensorflow as tf
import os
import sys
import math
import collections
from tensorflow.python.client import timeline
import json
from tensorflow.python.ops import partitioned_variables
from tensorflow.python.training import incremental_saver as tf_incr_saver

# Set to INFO for tracking training, default is WARN. ERROR for least messages
tf.logging.set_verbosity(tf.logging.INFO)
print("Using TensorFlow version %s" % (tf.__version__))

CONTINUOUS_COLUMNS = ["I" + str(i) for i in range(1, 14)]  # 1-13 inclusive
CATEGORICAL_COLUMNS = ["C" + str(i) for i in range(1, 27)]  # 1-26 inclusive
LABEL_COLUMN = ["clicked"]
TRAIN_DATA_COLUMNS = LABEL_COLUMN + CONTINUOUS_COLUMNS + CATEGORICAL_COLUMNS
FEATURE_COLUMNS = CONTINUOUS_COLUMNS + CATEGORICAL_COLUMNS
IDENTIY_COLUMNS = ["I10"]
HASH_BUCKET_SIZES = {
    'C1': 2500,
    'C2': 2000,
    'C3': 300000,
    'C4': 250000,
    'C5': 1000,
    'C6': 100,
    'C7': 20000,
    'C8': 4000,
    'C9': 20,
    'C10': 100000,
    'C11': 10000,
    'C12': 250000,
    'C13': 40000,
    'C14': 100,
    'C15': 100,
    'C16': 200000,
    'C17': 50,
    'C18': 10000,
    'C19': 4000,
    'C20': 20,
    'C21': 250000,
    'C22': 100,
    'C23': 100,
    'C24': 250000,
    'C25': 400,
    'C26': 100000
}

IDENTITY_NUM_BUCKETS = {'I10': 10}

EMBEDDING_DIMENSIONS = {
    'C1': 64,
    'C2': 64,
    'C3': 128,
    'C4': 128,
    'C5': 64,
    'C6': 64,
    'C7': 64,
    'C8': 64,
    'C9': 64,
    'C10': 128,
    'C11': 64,
    'C12': 128,
    'C13': 64,
    'C14': 64,
    'C15': 64,
    'C16': 128,
    'C17': 64,
    'C18': 64,
    'C19': 64,
    'C20': 64,
    'C21': 128,
    'C22': 64,
    'C23': 64,
    'C24': 128,
    'C25': 64,
    'C26': 128
}


def add_layer_summary(value, tag):
    tf.summary.scalar('%s/fraction_of_zero_values' % tag,
                      tf.nn.zero_fraction(value))
    tf.summary.histogram('%s/activation' % tag, value)


def generate_input_data(filename, batch_size, num_epochs):
    def parse_csv(value):
        tf.logging.info('Parsing {}'.format(filename))
        cont_defaults = [[0.0] for i in range(1, 10)]
        cont_defaults = cont_defaults + [[0]]
        cont_defaults = cont_defaults + [[0.0] for i in range(11, 14)]
        cate_defaults = [[" "] for i in range(1, 27)]
        label_defaults = [[0]]
        column_headers = TRAIN_DATA_COLUMNS
        record_defaults = label_defaults + cont_defaults + cate_defaults
        columns = tf.io.decode_csv(value, record_defaults=record_defaults)
        all_columns = collections.OrderedDict(zip(column_headers, columns))
        labels = all_columns.pop(LABEL_COLUMN[0])
        features = all_columns
        return features, labels

    # Extract lines from input files using the Dataset API.
    dataset = tf.data.TextLineDataset(filename)
    dataset = dataset.shuffle(buffer_size=20000,
                              seed=2021)  # fix seed for reproducing
    dataset = dataset.repeat(num_epochs)
    dataset = dataset.prefetch(batch_size)
    dataset = dataset.batch(batch_size)
    dataset = dataset.map(parse_csv, num_parallel_calls=28)
    dataset = dataset.prefetch(1)
    return dataset


def build_feature_cols(train_file_path, test_file_path):
    # Statistics of Kaggle's Criteo Dataset has been calculated in advance to save time
    print('****Computing statistics of train dataset*****')
    # with open(train_file_path, 'r') as f, open(test_file_path, 'r') as f1:
    #     nums = [line.strip('\n').split(',') for line in f.readlines()
    #             ] + [line.strip('\n').split(',') for line in f1.readlines()]
    #     numpy_arr = np.array(nums)
    #     mins_list, max_list, range_list = [], [], []
    #     for i in range(len(TRAIN_DATA_COLUMNS)):
    #         if TRAIN_DATA_COLUMNS[i] in CONTINUOUS_COLUMNS:
    #             col_min = numpy_arr[:, i].astype(np.float32).min()
    #             col_max = numpy_arr[:, i].astype(np.float32).max()
    #             mins_list.append(col_min)
    #             max_list.append(col_max)
    #             range_list.append(col_max - col_min)
    mins_list = [
        0.0, -3.0, 0.0, 0.0, 0.0, 0.0, 0.0, 0.0, 0.0, 0.0, 0.0, 0.0, 0.0
    ]
    range_list = [
        1539.0, 22069.0, 65535.0, 561.0, 2655388.0, 233523.0, 26297.0, 5106.0,
        24376.0, 9.0, 181.0, 1807.0, 6879.0
    ]

    def make_minmaxscaler(min, range):
        def minmaxscaler(col):
            return (col - min) / range

        return minmaxscaler

    deep_columns = []
    wide_columns = []
    for column_name in FEATURE_COLUMNS:
        if column_name in IDENTITY_NUM_BUCKETS:
            categorical_column = tf.feature_column.categorical_column_with_identity(
                column_name, num_buckets=IDENTITY_NUM_BUCKETS[column_name])
            wide_columns.append(categorical_column)
            deep_columns.append(
                tf.feature_column.indicator_column(categorical_column))
        elif column_name in CATEGORICAL_COLUMNS:
            categorical_column = tf.feature_column.categorical_column_with_embedding(
                column_name,
                dtype=tf.string)
            wide_columns.append(categorical_column)

            deep_columns.append(
                tf.feature_column.embedding_column(
                    categorical_column,
                    dimension=EMBEDDING_DIMENSIONS[column_name],
                    combiner='mean'))
        else:
            normalizer_fn = None
            i = CONTINUOUS_COLUMNS.index(column_name)
            col_min = mins_list[i]
            col_range = range_list[i]
            normalizer_fn = make_minmaxscaler(col_min, col_range)
            column = tf.feature_column.numeric_column(
                column_name, normalizer_fn=normalizer_fn, shape=(1, ))
            wide_columns.append(column)
            deep_columns.append(column)

    return wide_columns, deep_columns


class WDL():
    def __init__(self,
                 wide_column=None,
                 deep_column=None,
                 dnn_hidden_units=[1024, 512, 256],
                 linear_learning_rate=0.2,
                 deep_learning_rate=0.01,
                 inputs=None,
                 bf16=False,
                 input_layer_partitioner=None,
                 dense_layer_partitioner=None,
                 saved_model=False):
        if saved_model:
            if not inputs:
                raise ValueError('Dataset is not defined.')
            self.wide_column = wide_column
            self.deep_column = deep_column
            if not wide_column or not deep_column:
                raise ValueError('Wide column or Deep column is not defined.')
            self.dnn_hidden_units = dnn_hidden_units
            self.linear_learning_rate = linear_learning_rate
            self.deep_learning_rate = deep_learning_rate
            self.input_layer_partitioner = input_layer_partitioner
            self.dense_layer_partitioner = dense_layer_partitioner
            self.global_step = tf.train.get_or_create_global_step()

            self.feature = inputs
            self.bf16 = bf16

            self._is_training = False

            self.predict = self.prediction()
        else:
            if not inputs:
                raise ValueError('Dataset is not defined.')
            self.wide_column = wide_column
            self.deep_column = deep_column
            if not wide_column or not deep_column:
                raise ValueError('Wide column or Deep column is not defined.')
            self.dnn_hidden_units = dnn_hidden_units
            self.linear_learning_rate = linear_learning_rate
            self.deep_learning_rate = deep_learning_rate
            self.input_layer_partitioner = input_layer_partitioner
            self.dense_layer_partitioner = dense_layer_partitioner

            self.feature = inputs[0]
            self.label = inputs[1]
            self.bf16 = bf16

            self._is_training = True

            self.predict = self.prediction()
            with tf.name_scope('head'):
                self.train_op, self.loss = self.optimizer()
                self.acc, self.acc_op = tf.metrics.accuracy(
                    labels=self.label, predictions=self.predict)
                self.auc, self.auc_op = tf.metrics.auc(labels=self.label,
                                                       predictions=self.predict,
                                                       num_thresholds=1000)
                tf.summary.scalar('eval_acc', self.acc)
                tf.summary.scalar('eval_auc', self.auc)

    def dnn(self, dnn_input, dnn_hidden_units=None, layer_name=''):
        for layer_id, num_hidden_units in enumerate(dnn_hidden_units):
            with tf.variable_scope(layer_name + "_%d" % layer_id,
                                   partitioner=self.dense_layer_partitioner,
                                   reuse=tf.AUTO_REUSE) as dnn_layer_scope:
                dnn_input = tf.layers.dense(
                    dnn_input,
                    units=num_hidden_units,
                    activation=tf.nn.relu,
                    kernel_initializer=tf.glorot_uniform_initializer(),
                    name=dnn_layer_scope)

                add_layer_summary(dnn_input, dnn_layer_scope.name)

        return dnn_input

    def prediction(self):
        # input features
        self.dnn_parent_scope = 'dnn'
        with tf.variable_scope(self.dnn_parent_scope):
            with tf.variable_scope("input_from_feature_columns",
                                   partitioner=self.input_layer_partitioner,
                                   reuse=tf.AUTO_REUSE) as dnn_inputs_scope:
                net = tf.feature_column.input_layer(
                    features=self.feature, feature_columns=self.deep_column)

                add_layer_summary(net, dnn_inputs_scope.name)

            if self.bf16:
                net = tf.cast(net, dtype=tf.bfloat16)
                with tf.variable_scope(
                        'dnn_layers',
                        partitioner=self.dense_layer_partitioner,
                        reuse=tf.AUTO_REUSE).keep_weights():
                    net = self.dnn(net, self.dnn_hidden_units, "hiddenlayer")

                    with tf.variable_scope(
                            "logits",
                            values=(net, )).keep_weights() as dnn_logits_scope:
                        dnn_logits = tf.layers.dense(net,
                                                     units=1,
                                                     activation=None,
                                                     name=dnn_logits_scope)
                    add_layer_summary(dnn_logits, dnn_logits_scope.name)
                dnn_logits = tf.cast(dnn_logits, dtype=tf.float32)

            else:
                with tf.variable_scope(
                        'dnn_layers',
                        partitioner=self.dense_layer_partitioner,
                        reuse=tf.AUTO_REUSE):
                    net = self.dnn(net, self.dnn_hidden_units, "hiddenlayer")

                with tf.variable_scope("logits",
                                       values=(net, )) as dnn_logits_scope:
                    dnn_logits = tf.layers.dense(net,
                                                 units=1,
                                                 activation=None,
                                                 name=dnn_logits_scope)
                add_layer_summary(dnn_logits, dnn_logits_scope.name)

        self.linear_parent_scope = 'linear'
        with tf.variable_scope(
                self.linear_parent_scope,
                partitioner=self.input_layer_partitioner) as scope:
            linear_logits = tf.feature_column.linear_model(
                units=1,
                features=self.feature,
                feature_columns=self.wide_column,
                sparse_combiner='sum',
                weight_collections=None,
                trainable=True)

            add_layer_summary(linear_logits, scope.name)

        self.logits = tf.add_n([dnn_logits, linear_logits])
        predict = tf.math.sigmoid(self.logits)

        return predict

    def optimizer(self):
        self.logits = tf.squeeze(self.logits)
        loss = tf.losses.sigmoid_cross_entropy(
            self.label,
            self.logits,
            scope='loss',
            reduction=tf.losses.Reduction.SUM_OVER_BATCH_SIZE)
        tf.summary.scalar('loss', loss)

        self.global_step = tf.train.get_or_create_global_step()
        dnn_optimizer = tf.train.AdagradOptimizer(
            learning_rate=self.deep_learning_rate,
            initial_accumulator_value=0.1,
            use_locking=False)
        linear_optimizer = tf.train.FtrlOptimizer(
            learning_rate=self.linear_learning_rate,
            l1_regularization_strength=0.0,
            l2_regularization_strength=0.0)
        train_ops = []
        update_ops = tf.get_collection(tf.GraphKeys.UPDATE_OPS)
        with tf.control_dependencies(update_ops):
            train_ops.append(
                dnn_optimizer.minimize(loss,
                                       var_list=tf.get_collection(
                                           tf.GraphKeys.TRAINABLE_VARIABLES,
                                           scope=self.dnn_parent_scope)))
            train_ops.append(
                linear_optimizer.minimize(loss,
                                          var_list=tf.get_collection(
                                              tf.GraphKeys.TRAINABLE_VARIABLES,
                                              scope=self.linear_parent_scope)))
            train_op = tf.group(*train_ops)

        return train_op, loss


def get_arg_parser():
    parser = argparse.ArgumentParser()
    parser.add_argument('--data_location',
                        help='Full path of train data',
                        required=False,
                        default='./data')
    parser.add_argument('--steps',
                        help='set the number of steps on train dataset',
                        type=int,
                        default=0)
    parser.add_argument('--batch_size',
                        help='Batch size to train. Default is 512',
                        type=int,
                        default=512)
    parser.add_argument('--output_dir',
                        help='Full path to logs & model output directory',
                        required=False,
                        default='./result')
    parser.add_argument('--checkpoint',
                        help='Full path to checkpoints input/output directory',
                        required=False)
    parser.add_argument('--deep_dropout',
                        help='Dropout regularization for deep model',
                        type=float,
                        default=0.0)
    parser.add_argument('--linear_learning_rate',
                        help='Learning rate for linear model',
                        type=float,
                        default=0.2)
    parser.add_argument('--deep_learning_rate',
                        help='Learning rate for deep model',
                        type=float,
                        default=0.01)
    parser.add_argument('--save_steps',
                        help='set the number of steps on saving checkpoints',
                        type=int,
                        default=0)
    parser.add_argument('--incr_save_steps',
                        help='set the number of steps on saving incr checkpoints',
                        type=int,
                        default=0)
    parser.add_argument('--keep_checkpoint_max',
                        help='Maximum number of recent checkpoint to keep',
                        type=int,
                        default=1)
    parser.add_argument('--bf16',
                        help='enable DeepRec BF16 in deep model. Default FP32',
                        action='store_true')
    parser.add_argument('--no_eval',
                        help='not evaluate trained model by eval dataset.',
                        action='store_true')
    parser.add_argument('--timeline',
                        help='number of steps on saving timeline. Default 0',
                        type=int,
                        default=0)
    parser.add_argument("--protocol",
                        type=str,
                        choices=["grpc", "grpc++", "star_server"],
                        default="grpc")
    parser.add_argument('--inter',
                        help='set inter op parallelism threads.',
                        type=int,
                        default=0)
    parser.add_argument('--intra',
                        help='set inter op parallelism threads.',
                        type=int,
                        default=0)
    parser.add_argument('--input_layer_partitioner',
                        help='slice size of input layer partitioner. units MB',
                        type=int,
                        default=0)
    parser.add_argument('--dense_layer_partitioner',
                        help='slice size of dense layer partitioner. units KB',
                        type=int,
                        default=0)
<<<<<<< HEAD
    parser.add_argument('--no_saver',
                        help='not add saver to the model.',
                        action='store_true')
=======
    parser.add_argument('--saved_model_path',
                        type=str,
                        default="")

>>>>>>> 86ebe15b
    return parser


def main(tf_config=None, server=None):
    # check dataset
    print('Checking dataset')
    train_file = args.data_location + '/train.csv'
    test_file = args.data_location + '/eval.csv'

    if (not os.path.exists(train_file)) or (not os.path.exists(test_file)):
        print(
            '------------------------------------------------------------------------------------------'
        )
        print(
            "train.csv or eval.csv does not exist in the given data_location. Please provide valid path"
        )
        print(
            '------------------------------------------------------------------------------------------'
        )
        sys.exit()
    no_of_training_examples = sum(1 for line in open(train_file))
    no_of_test_examples = sum(1 for line in open(test_file))
    print("Numbers of training dataset is {}".format(no_of_training_examples))
    print("Numbers of test dataset is {}".format(no_of_test_examples))

    # set params
    # set batch size & steps
    batch_size = args.batch_size
    if args.steps == 0:
        no_of_epochs = 10
        train_steps = math.ceil(
            (float(no_of_epochs) * no_of_training_examples) / batch_size)
    else:
        no_of_epochs = math.ceil(
            (float(batch_size) * args.steps) / no_of_training_examples)
        train_steps = args.steps
    test_steps = math.ceil(float(no_of_test_examples) / batch_size)

    # set fixed random seed
    tf.set_random_seed(2021)

    # set directory path
    model_dir = os.path.join(args.output_dir,
                             'model_WIDE_AND_DEEP_' + str(int(time.time())))
    checkpoint_dir = args.checkpoint if args.checkpoint else model_dir
    print("Saving model checkpoints to " + checkpoint_dir)

    # create data pipline
    wide_column, deep_column = build_feature_cols(train_file, test_file)
    train_dataset = generate_input_data(train_file, batch_size, no_of_epochs)
    test_dataset = generate_input_data(test_file, batch_size, 1)

    iterator = tf.data.Iterator.from_structure(train_dataset.output_types,
                                               test_dataset.output_shapes)
    next_element = iterator.get_next()

    train_init_op = iterator.make_initializer(train_dataset)
    test_init_op = iterator.make_initializer(test_dataset)

    # create variable partitioner for distributed training
    num_ps_replicas = len(tf_config['ps_hosts']) if tf_config else 0
    input_layer_partitioner = partitioned_variables.min_max_variable_partitioner(
        max_partitions=num_ps_replicas,
        min_slice_size=args.input_layer_partitioner <<
        20) if args.input_layer_partitioner else None
    dense_layer_partitioner = partitioned_variables.min_max_variable_partitioner(
        max_partitions=num_ps_replicas,
        min_slice_size=args.dense_layer_partitioner <<
        10) if args.dense_layer_partitioner else None

    is_saved_model=False
    real_input=next_element
    if args.saved_model_path:
        is_saved_model=True
        inputs = {}
        # I1-I13
        for x in range(1, 10):
            inputs['I'+str(x)] = tf.placeholder(tf.float32, [None], name='I'+str(x))
        inputs['I10'] = tf.placeholder(tf.int64, [None], name='I10')
        for x in range(11, 14):
            inputs['I'+str(x)] = tf.placeholder(tf.float32, [None], name='I'+str(x))
        # C1-C26
        for x in range(1, 27):
            inputs['C'+str(x)] = tf.placeholder(tf.string, [None], name='C'+str(x))
        real_input=inputs

    # create model
    model = WDL(wide_column=wide_column,
                deep_column=deep_column,
                linear_learning_rate=args.linear_learning_rate,
                deep_learning_rate=args.deep_learning_rate,
                bf16=args.bf16,
                inputs=real_input,
                input_layer_partitioner=input_layer_partitioner,
                dense_layer_partitioner=dense_layer_partitioner,
                saved_model=is_saved_model)

    sess_config = tf.ConfigProto()
    if args.inter:
        sess_config.inter_op_parallelism_threads = args.inter
    if args.intra:
        sess_config.intra_op_parallelism_threads = args.intra
    hooks = []

    if tf_config:
        hooks.append(tf.train.StopAtStepHook(last_step=train_steps))
        hooks.append(
            tf.train.LoggingTensorHook(
                {
                    'steps': model.global_step,
                    'loss': model.loss
                },
                every_n_iter=100))

        scaffold = tf.train.Scaffold(
            local_init_op=tf.group(tf.global_variables_initializer(
            ), tf.local_variables_initializer(), train_init_op))

        with tf.train.MonitoredTrainingSession(
                master=server.target,
                is_chief=tf_config['is_chief'],
                checkpoint_dir=checkpoint_dir,
                scaffold=scaffold,
                hooks=hooks,
                # save_checkpoint_steps=args.save_steps,
                log_step_count_steps=100,
                config=sess_config) as sess:
            while not sess.should_stop():
                _, train_loss = sess.run([model.train_op, model.loss])
    else:
<<<<<<< HEAD
        with tf.Session(config=sess_config) as sess:
            sess.run(tf.global_variables_initializer())
            sess.run(tf.local_variables_initializer())
            merged = tf.summary.merge_all()
            writer = tf.summary.FileWriter(checkpoint_dir, sess.graph)
            if not args.no_saver:
                saver = tf.train.Saver(tf.global_variables(),
                                    max_to_keep=args.keep_checkpoint_max)
            options = tf.RunOptions(trace_level=tf.RunOptions.FULL_TRACE)
            run_metadata = tf.RunMetadata()

            # train model
            sess.run(train_init_op)
            model._is_training = True

            start = time.perf_counter()
            for _in in range(0, train_steps):
                if args.save_steps > 0 and (_in % args.save_steps == 0
                                            or _in == train_steps - 1):
                    _, train_loss, events = sess.run(
                        [model.train_op, model.loss, merged])
                    writer.add_summary(events, _in)
                    if not args.no_saver:
                        checkpoint_path = saver.save(
                            sess,
                            save_path=os.path.join(checkpoint_dir,
                                                'WIDE_AND_DEEP-checkpoint'),
                            global_step=_in)
                        print("Save checkpoint to %s" % checkpoint_path)
                elif (args.timeline > 0 and _in % args.timeline == 0):
                    _, train_loss = sess.run([model.train_op, model.loss],
                                             options=options,
                                             run_metadata=run_metadata)
                    fetched_timeline = timeline.Timeline(
                        run_metadata.step_stats)
                    chrome_trace = fetched_timeline.generate_chrome_trace_format(
                    )
                    print("Save timeline to %s" % checkpoint_dir)
                    with open(
                            os.path.join(checkpoint_dir,
                                         'timeline-%d.json' % _in), 'w') as f:
                        f.write(chrome_trace)
                else:
                    _, train_loss = sess.run([model.train_op, model.loss])

                # print training loss and time cost
                if (_in % 100 == 0 or _in == train_steps - 1):
                    end = time.perf_counter()
                    cost_time = end - start
                    global_step_sec = (100 if _in % 100 == 0 else train_steps -
                                       1 % 100) / cost_time
                    print("global_step/sec: %0.4f" % global_step_sec)
                    print("loss = {}, steps = {}, cost time = {:0.2f}s".format(
                        train_loss, _in, cost_time))
                    start = time.perf_counter()

            # eval model
            if not args.no_eval:
                writer = tf.summary.FileWriter(
                    os.path.join(checkpoint_dir, 'eval'))

                sess.run(test_init_op)
=======
        if is_saved_model:
            with tf.Session(config=sess_config) as sess:
                sess.run(tf.global_variables_initializer())
>>>>>>> 86ebe15b
                sess.run(tf.local_variables_initializer())
                export_dir = args.saved_model_path #'./savedmodel'
                tf.saved_model.simple_save(
                    sess,
                    args.saved_model_path,
                    inputs=inputs,
                    outputs={"predict": model.predict})
        else:
            with tf.Session(config=sess_config) as sess:
                sess.run(tf.global_variables_initializer())
                sess.run(tf.local_variables_initializer())
                merged = tf.summary.merge_all()
                writer = tf.summary.FileWriter(checkpoint_dir, sess.graph)
                saver = tf.train.Saver(tf.global_variables(),
                                       max_to_keep=args.keep_checkpoint_max,
                                       incremental_save_restore=True)
                incr_saver = tf_incr_saver._get_incremental_saver(True, saver)
                options = tf.RunOptions(trace_level=tf.RunOptions.FULL_TRACE)
                run_metadata = tf.RunMetadata()

                # train model
                sess.run(train_init_op)
                model._is_training = True

                start = time.perf_counter()
                for _in in range(0, train_steps):
                    if args.save_steps > 0 and (_in % args.save_steps == 0
                                                or _in == train_steps - 1):
                        _, train_loss, events = sess.run(
                            [model.train_op, model.loss, merged])
                        writer.add_summary(events, _in)
                        checkpoint_path = saver.save(
                            sess,
                            save_path=os.path.join(checkpoint_dir,
                                                   'WIDE_AND_DEEP-checkpoint'),
                            global_step=_in)
                        print("Save checkpoint to %s" % checkpoint_path)
                    elif args.incr_save_steps > 0 and _in % args.incr_save_steps == 0:
                        _, train_loss = sess.run(
                            [model.train_op, model.loss])
                        incr_checkpoint_path = incr_saver.incremental_save(
                            sess,
                            os.path.join(checkpoint_dir, '.incremental_checkpoint/incr-WIDE_AND_DEEP-checkpoint'),
                            global_step=_in)
                        print("Save incremental checkpoint to %s" % incr_checkpoint_path)
                    elif (args.timeline > 0 and _in % args.timeline == 0):
                        _, train_loss = sess.run([model.train_op, model.loss],
                                                 options=options,
                                                 run_metadata=run_metadata)
                        fetched_timeline = timeline.Timeline(
                            run_metadata.step_stats)
                        chrome_trace = fetched_timeline.generate_chrome_trace_format(
                        )
                        print("Save timeline to %s" % checkpoint_dir)
                        with open(
                                os.path.join(checkpoint_dir,
                                             'timeline-%d.json' % _in), 'w') as f:
                            f.write(chrome_trace)
                    else:
                        _, train_loss = sess.run([model.train_op, model.loss])

                    # print training loss and time cost
                    if (_in % 100 == 0 or _in == train_steps - 1):
                        end = time.perf_counter()
                        cost_time = end - start
                        global_step_sec = (100 if _in % 100 == 0 else train_steps -
                                           1 % 100) / cost_time
                        print("global_step/sec: %0.4f" % global_step_sec)
                        print("loss = {}, steps = {}, cost time = {:0.2f}s".format(
                            train_loss, _in, cost_time))
                        start = time.perf_counter()

                # eval model
                if not args.no_eval:
                    writer = tf.summary.FileWriter(
                        os.path.join(checkpoint_dir, 'eval'))

                    sess.run(test_init_op)
                    sess.run(tf.local_variables_initializer())
                    model._is_training = False

                    for _in in range(1, test_steps + 1):
                        if (_in != test_steps):
                            sess.run(
                                [model.acc, model.acc_op, model.auc, model.auc_op])
                            if (_in % 1000 == 0):
                                print("Evaluation complate:[{}/{}]".format(
                                    _in, test_steps))
                        else:
                            _, eval_acc, _, eval_auc, events = sess.run([
                                model.acc, model.acc_op, model.auc, model.auc_op,
                                merged
                            ])
                            writer.add_summary(events, _in)
                            print("Evaluation complate:[{}/{}]".format(
                                _in, test_steps))
                            print("ACC = {}\nAUC = {}".format(eval_acc, eval_auc))


if __name__ == "__main__":
    parser = get_arg_parser()
    args = parser.parse_args()

    TF_CONFIG = os.getenv('TF_CONFIG')
    if not TF_CONFIG:
        main()
    else:
        print(TF_CONFIG)
        tf_config = json.loads(TF_CONFIG)
        cluster_config = tf_config.get('cluster')
        ps_hosts = []
        worker_hosts = []
        chief_hosts = []
        for key, value in cluster_config.items():
            if "ps" == key:
                ps_hosts = value
            elif "worker" == key:
                worker_hosts = value
            elif "chief" == key:
                chief_hosts = value
        if chief_hosts:
            worker_hosts = chief_hosts + worker_hosts

        if not ps_hosts or not worker_hosts:
            print('TF_CONFIG ERROR')
            sys.exit()
        task_config = tf_config.get('task')
        task_type = task_config.get('type')
        task_index = task_config.get('index') + (1 if task_type == 'worker'
                                                 and chief_hosts else 0)

        if task_type == 'chief':
            task_type = 'worker'

        is_chief = True if task_index == 0 else False
        cluster = tf.train.ClusterSpec({
            "ps": ps_hosts,
            "worker": worker_hosts
        })
        server = tf.distribute.Server(cluster,
                                      job_name=task_type,
                                      task_index=task_index,
                                      protocol=args.protocol)
        if task_type == 'ps':
            server.join()
        elif task_type == 'worker':
            with tf.device(
                    tf.train.replica_device_setter(
                        worker_device="/job:worker/task:%d" % task_index,
                        cluster=cluster)):
                main(tf_config={
                    'ps_hosts': ps_hosts,
                    'worker_hosts': worker_hosts,
                    'type': task_type,
                    'index': task_index,
                    'is_chief': is_chief
                },
                     server=server)
        else:
            print("Task type or index error.")
            sys.exit()<|MERGE_RESOLUTION|>--- conflicted
+++ resolved
@@ -431,16 +431,12 @@
                         help='slice size of dense layer partitioner. units KB',
                         type=int,
                         default=0)
-<<<<<<< HEAD
+    parser.add_argument('--saved_model_path',
+                        type=str,
+                        default="")
     parser.add_argument('--no_saver',
                         help='not add saver to the model.',
                         action='store_true')
-=======
-    parser.add_argument('--saved_model_path',
-                        type=str,
-                        default="")
-
->>>>>>> 86ebe15b
     return parser
 
 
@@ -571,74 +567,9 @@
             while not sess.should_stop():
                 _, train_loss = sess.run([model.train_op, model.loss])
     else:
-<<<<<<< HEAD
-        with tf.Session(config=sess_config) as sess:
-            sess.run(tf.global_variables_initializer())
-            sess.run(tf.local_variables_initializer())
-            merged = tf.summary.merge_all()
-            writer = tf.summary.FileWriter(checkpoint_dir, sess.graph)
-            if not args.no_saver:
-                saver = tf.train.Saver(tf.global_variables(),
-                                    max_to_keep=args.keep_checkpoint_max)
-            options = tf.RunOptions(trace_level=tf.RunOptions.FULL_TRACE)
-            run_metadata = tf.RunMetadata()
-
-            # train model
-            sess.run(train_init_op)
-            model._is_training = True
-
-            start = time.perf_counter()
-            for _in in range(0, train_steps):
-                if args.save_steps > 0 and (_in % args.save_steps == 0
-                                            or _in == train_steps - 1):
-                    _, train_loss, events = sess.run(
-                        [model.train_op, model.loss, merged])
-                    writer.add_summary(events, _in)
-                    if not args.no_saver:
-                        checkpoint_path = saver.save(
-                            sess,
-                            save_path=os.path.join(checkpoint_dir,
-                                                'WIDE_AND_DEEP-checkpoint'),
-                            global_step=_in)
-                        print("Save checkpoint to %s" % checkpoint_path)
-                elif (args.timeline > 0 and _in % args.timeline == 0):
-                    _, train_loss = sess.run([model.train_op, model.loss],
-                                             options=options,
-                                             run_metadata=run_metadata)
-                    fetched_timeline = timeline.Timeline(
-                        run_metadata.step_stats)
-                    chrome_trace = fetched_timeline.generate_chrome_trace_format(
-                    )
-                    print("Save timeline to %s" % checkpoint_dir)
-                    with open(
-                            os.path.join(checkpoint_dir,
-                                         'timeline-%d.json' % _in), 'w') as f:
-                        f.write(chrome_trace)
-                else:
-                    _, train_loss = sess.run([model.train_op, model.loss])
-
-                # print training loss and time cost
-                if (_in % 100 == 0 or _in == train_steps - 1):
-                    end = time.perf_counter()
-                    cost_time = end - start
-                    global_step_sec = (100 if _in % 100 == 0 else train_steps -
-                                       1 % 100) / cost_time
-                    print("global_step/sec: %0.4f" % global_step_sec)
-                    print("loss = {}, steps = {}, cost time = {:0.2f}s".format(
-                        train_loss, _in, cost_time))
-                    start = time.perf_counter()
-
-            # eval model
-            if not args.no_eval:
-                writer = tf.summary.FileWriter(
-                    os.path.join(checkpoint_dir, 'eval'))
-
-                sess.run(test_init_op)
-=======
         if is_saved_model:
             with tf.Session(config=sess_config) as sess:
                 sess.run(tf.global_variables_initializer())
->>>>>>> 86ebe15b
                 sess.run(tf.local_variables_initializer())
                 export_dir = args.saved_model_path #'./savedmodel'
                 tf.saved_model.simple_save(
@@ -652,10 +583,11 @@
                 sess.run(tf.local_variables_initializer())
                 merged = tf.summary.merge_all()
                 writer = tf.summary.FileWriter(checkpoint_dir, sess.graph)
-                saver = tf.train.Saver(tf.global_variables(),
-                                       max_to_keep=args.keep_checkpoint_max,
-                                       incremental_save_restore=True)
-                incr_saver = tf_incr_saver._get_incremental_saver(True, saver)
+                if not args.no_saver:
+                    saver = tf.train.Saver(tf.global_variables(),
+                                        max_to_keep=args.keep_checkpoint_max,
+                                        incremental_save_restore=True)
+                    incr_saver = tf_incr_saver._get_incremental_saver(True, saver)
                 options = tf.RunOptions(trace_level=tf.RunOptions.FULL_TRACE)
                 run_metadata = tf.RunMetadata()
 
@@ -670,20 +602,22 @@
                         _, train_loss, events = sess.run(
                             [model.train_op, model.loss, merged])
                         writer.add_summary(events, _in)
-                        checkpoint_path = saver.save(
-                            sess,
-                            save_path=os.path.join(checkpoint_dir,
-                                                   'WIDE_AND_DEEP-checkpoint'),
-                            global_step=_in)
-                        print("Save checkpoint to %s" % checkpoint_path)
+                        if not args.no_saver:
+                            checkpoint_path = saver.save(
+                                sess,
+                                save_path=os.path.join(checkpoint_dir,
+                                                    'WIDE_AND_DEEP-checkpoint'),
+                                global_step=_in)
+                            print("Save checkpoint to %s" % checkpoint_path)
                     elif args.incr_save_steps > 0 and _in % args.incr_save_steps == 0:
                         _, train_loss = sess.run(
                             [model.train_op, model.loss])
-                        incr_checkpoint_path = incr_saver.incremental_save(
-                            sess,
-                            os.path.join(checkpoint_dir, '.incremental_checkpoint/incr-WIDE_AND_DEEP-checkpoint'),
-                            global_step=_in)
-                        print("Save incremental checkpoint to %s" % incr_checkpoint_path)
+                        if not args.no_saver:
+                            incr_checkpoint_path = incr_saver.incremental_save(
+                                sess,
+                                os.path.join(checkpoint_dir, '.incremental_checkpoint/incr-WIDE_AND_DEEP-checkpoint'),
+                                global_step=_in)
+                            print("Save incremental checkpoint to %s" % incr_checkpoint_path)
                     elif (args.timeline > 0 and _in % args.timeline == 0):
                         _, train_loss = sess.run([model.train_op, model.loss],
                                                  options=options,
